/**
 * init.js
 *
 * Initialize the bot (loadscripts, register commands and modules etc.)
 * Use the $ API
 * Use the $.bot API
 *
 * use "$.bind('initReady', FUNCTION);" to execute code after loading all scripts (like registering commands)
 */
(function () {
  var connected = false,
      modeO = false,
      modules = [],
      hooks = [];

  /**
   * @class
   * @param {string} scriptFile
   * @param {string} script
   * @param {string} enabled
   */
  function Module(scriptFile, script, enabled) {
    this.scriptFile = scriptFile;
    this.script = script;
    this.enabled = enabled;

    if (scriptFile.indexOf('./core/') > -1) {
      this.enabled = true;
    }

    this.getModuleName = function () {
      return this.scriptFile.replace(/([a-z]+)\.js$/i, '$1');
    }
  }

  /**
   * @class
   * @param {string} scriptFile
   * @param {string} hook
   * @param {Function} handler
   */
  function Hook(scriptFile, hook, handler) {
    this.scriptFile = scriptFile;
    this.hook = hook;
    this.handler = handler;
  }

  /**
   * @function consoleLn
   * @export $
   * @param {string} message
   */
  function consoleLn(message) {
    Packages.com.gmt2001.Console.out.println(java.util.Objects.toString(message));
  };

  /**
   * @function generateJavaTrampolines
   */
  function generateJavaTrampolines() {
    var name,
        isJavaProperty = function (name) {
          var blacklist = ['getClass', 'equals', 'notify', 'class', 'hashCode', 'toString', 'wait', 'notifyAll'], i;
          for (i in blacklist) {
            if (blacklist[i] == name) {
              return true;
            }
          }
          return false;
        },
        generateTrampoline = function (obj, name) {
          return function () {
            var args = [$script];
            for (var i = 0; i < arguments.length; i++) {
              args.push(arguments[i]);
            }
            obj[name].save(obj, args);
          };
        };

    for (name in $api) {
      if (isJavaProperty(name)) {
        continue;
      }
      if (typeof $api[name] == 'function') {
        $[name] = generateTrampoline($api, name);
      } else {
        $[name] = $api[name];
      }
    }
  }

  /**
   * @function loadScript
   * @export $.bot
   * @param {string} scriptFile
   * @param {boolean} [force]
   * @param {boolean} [silent]
   */
  function loadScript(scriptFile, force, silent) {
    if (!isModuleLoaded(scriptFile) || force) {
      try {
        var script = $api.loadScriptR($script, scriptFile),
            enabled;

        if (!$.inidb.exists('modules', scriptFile)) {
          enabled = true;
          $.setIniDbBoolean('modules', scriptFile, enabled);
        } else {
          enabled = $.getIniDbBoolean('modules', scriptFile);
        }

        modules.push(new Module(scriptFile, script, enabled));
        if (!silent) {
          consoleLn('Loaded module: ' + scriptFile.replace(/\.\//g, '') + ' (' + (enabled ? 'Enabled' : 'Disabled') + ')');
        }
      } catch (e) {
        consoleLn('Failed loading "' + scriptFile + '": ' + e);
        if (isModuleLoaded('./core/logging.js')) {
          $.logError('init.js', 70, '(loadScript, ' + scriptFile + ') ' + e);
        }
      }
    }
  };

  /**
   * @function loadScriptRecursive
   * @export $.bot
   * @param {string} path
   * @param {boolean} [silent]
   */
  function loadScriptRecursive(path, silent) {
    if (path.substring($.strlen(path) - 1).equalsIgnoreCase('/')) {
      path = path.substring(0, $.strlen(path) - 1);
    }
    var list = $.findFiles('./scripts/' + path, ''),
        i;
    for (i = 0; i < list.length; i++) {
      if (path.equalsIgnoreCase('.')) {
        if (list[i].equalsIgnoreCase('util') || list[i].equalsIgnoreCase('lang') || list[i].equalsIgnoreCase('init.js') || list[i].equalsIgnoreCase('dev')) {
          continue;
        }
      }
      if ($.isDirectory('./scripts/' + path + '/' + list[i])) {
        loadScriptRecursive(path + '/' + list[i], silent);
      } else {
        loadScript(path + '/' + list[i], false, silent);
      }
    }
  };

  /**
   * @function getModuleIndex
   * @param {string} scriptFile
   * @returns {Number}
   */
  function getModuleIndex(scriptFile) {
    var i;
    for (i in modules) {
      if (modules[i].scriptFile.equalsIgnoreCase(scriptFile)) {
        return i;
      }
    }
    return -1;
  };

  /**
   * @function isModuleEnabled
   * @export $.bot
   * @param {string} scriptFile
   * @returns {boolean}
   */
  function isModuleEnabled(scriptFile) {
    var i = getModuleIndex(scriptFile);
    if (i > -1) {
      return modules[i].enabled;
    }
    return false;
  };

  /**
   * @function isModuleLoaded
   * @export $.bot
   * @param {string} scriptFile
   * @returns {boolean}
   */
  function isModuleLoaded(scriptFile) {
    return (getModuleIndex(scriptFile) > -1);
  };

  /**
   * @function getModule
   * @param {string} scriptFile
   * @returns {Module}
   */
  function getModule(scriptFile) {
    var i = getModuleIndex(scriptFile);
    if (i > -1) {
      return modules[i];
    }
    return null;
  };

  /**
   * @function getHookIndex
   * @param {string} scriptFile
   * @param {string} hook
   * @returns {Number}
   */
  function getHookIndex(scriptFile, hook) {
    var i;
    for (i in hooks) {
      if (hooks[i].scriptFile.equalsIgnoreCase(scriptFile) && hooks[i].hook.equalsIgnoreCase(hook)) {
        return i;
      }
    }
    return -1;
  };

  /**
   * @function addHook
   * @export $ as bind
   * @param {string} hook
   * @param {Function} handler
   */
  function addHook(hook, handler) {
    var scriptFile = $script.getPath().replace('\\', '/').replace('./scripts/', ''),
        i = getHookIndex(scriptFile, hook);
    if (i > -1) {
      hooks[i].handler = handler;
    } else {
      hooks.push(new Hook(scriptFile, hook, handler));
    }
  };

  /**
   * @function removeHook
   * @export $ as unbind
   * @param {string} hook
   */
  function removeHook(hook) {
    var scriptFile = $script.getPath().replace('\\', '/').replace('./scripts/', ''),
        i = getHookIndex(scriptFile, hook);
    if (i > -1) {
      hooks.splice(i, 1);
    }
  };

  /**
   * @function callHook
   * @param {string} hook
   * @param {Object} event
   * @param {boolean} [alwaysRun]
   */
  function callHook(hook, event, alwaysRun) {
    var i;
    for (i in hooks) {
      if (hooks[i].hook.equalsIgnoreCase(hook) && (isModuleEnabled(hooks[i].scriptFile) || alwaysRun)) {
        try {
          hooks[i].handler(event);
        } catch (e) {
          $.logError('init.js', 173, '(hook.call, ' + hook + ', ' + hooks[i].scriptFile + ') ' + e);
        }
      }
    }
  };

  /**
   * Load her up!
   */

  function startInit() {
    // Generate JavaScript trampolines for Java functions
    generateJavaTrampolines();

    // Load core scripts
    loadScript('./core/misc.js');
    loadScript('./core/jsTimers.js');
    loadScript('./core/updates.js');
    loadScript('./core/fileSystem.js');
    loadScript('./core/lang.js');
    loadScript('./core/logging.js');
    loadScript('./core/commandRegister.js');
    loadScript('./core/whisper.js');
    loadScript('./core/chatModerator.js');
    loadScript('./core/commandCoolDown.js');
    loadScript('./core/gameMessages.js');
    loadScript('./core/patternDetector.js');
    loadScript('./core/permissions.js');
    loadScript('./core/streamInfo.js');
    loadScript('./core/pointSystem.js');
    loadScript('./core/ranks.js');
    loadScript('./core/timeSystem.js');

    $.logEvent('init.js', 285, 'Core loaded, initializing bot...');

    // Load all other modules
    loadScriptRecursive('.');

    // Bind all $api events
    /**
     * @event api-ircChannelMessage
     */
    $api.on($script, 'ircChannelMessage', function (event) {
      consoleLn($.username.resolve(event.getSender().toLowerCase(), event.getTags()) + ': ' + event.getMessage());

      if (event.getSender().equalsIgnoreCase('jtv') || event.getSender().equalsIgnoreCase('twitchnotify')) {
        callHook('ircPrivateMessage', event, false);
      } else {
        callHook('ircChannelMessage', event, false);
      }
    });

    /**
     * @event api-ircJoinComplete
     */
    $api.on($script, 'ircJoinComplete', function (event) {
      connected = true;
      $.channel = event.getChannel();
    });

    /**
     * @event api-ircChannelUserMode
     */
    $api.on($script, 'ircChannelUserMode', function (event) {
      if (!connected) {
        return;
      }
      if (event.getChannel().getName().equalsIgnoreCase($.channelName)) {
        if (event.getUser().equalsIgnoreCase($.botName) && event.getMode().equalsIgnoreCase('o')) {
          if (event.getAdd()) {
            if (!modeO) {
              $.consoleLn('Bot ready!');
            }
            modeO = true;
          }
        }
      }
    });

    /**
     * @event api-command
     */
    $api.on($script, 'command', function (event) {
      var sender = event.getSender().toLowerCase(),
          tags = event.getTags(),
          origCommand = event.getCommand().toLowerCase(),
          cooldown,
          command;

      if (!$.isModv3(sender, tags) && $.commandPause.isPaused()) {
        //$.say($.whisperPrefix(sender) + $.lang.get('commandpause.isactive'));
        return;
      }

      if ($.inidb.exists('aliases', origCommand)) {
        event.setCommand($.inidb.get('aliases', origCommand));
      }

      command = event.getCommand().toLowerCase();
<<<<<<< HEAD
      if (!$.commandExists(command)) {
=======
      if (command.indexOf('!!') > -1 && !$.commandExists(command)) {
        //$.say($.whisperPrefix(sender) + $.lang.get('cmd.404', command));
>>>>>>> d98ce9ed
        return;
      }

      if (!$.permCom(sender, command)) {
        //$.say($.whisperPrefix(sender) + $.lang.get('cmd.noperm', $.getUserGroupName(sender), command));
        return;
      }

      if (!$.isAdmin(sender)) {
        cooldown = $.coolDown.get(command, sender);
        if (cooldown > 0) {
<<<<<<< HEAD
=======
          //$.say($.whisperPrefix(sender) + $.lang.get('cooldown.active', command, $.getTimeString(cooldown / 1e3)));
>>>>>>> d98ce9ed
          return;
        }
      }

      if (isModuleEnabled('./core/pointsSystem.js') && !$.isModv3(sender, event.getTags()) && $.inidb.exists('pricecom', command)) {
        if ($.getUserPoints(sender) < $.getCommandPrice(command)) {
          $.say($.whisperPrefix(sender) + $.lang.get('cmd.needpoints', $.getPointsString($.inidb.get('pricecom', command))));
          return;
        }
        if (parseInt($.inidb.get('pricecom', command)) > 0) {
          $.inidb.decr('points', sender, $.inidb.get('pricecom', command));
        }
      }

      callHook('command', event, false);
    });

    /**
     * @event api-consoleInput
     */
    $api.on($script, 'consoleInput', function (event) {
      callHook('consoleInput', event, true);
    });

    /**
     * @event api-twitchFollow
     */
    $api.on($script, 'twitchFollow', function (event) {
      callHook('twitchFollow', event, true);
    });

    /**
     * @event api-twitchUnFollow
     */
    $api.on($script, 'twitchUnfollow', function (event) {
      callHook('twitchUnfollow', event, true);
    });

    /**
     * @event api-twitchFollowsInitialized
     */
    $api.on($script, 'twitchFollowsInitialized', function (event) {
      callHook('twitchFollowsInitialized', event, true);
    });

    /**
     * @event api-twitchHosted
     */
    $api.on($script, 'twitchHosted', function (event) {
      callHook('twitchHosted', event, true);
    });

    /**
     * @event api-twitchUnhosted
     */
    $api.on($script, 'twitchUnhosted', function (event) {
      callHook('twitchUnhosted', event, true);
    });

    /**
     * @event api-twitchHostsInitialized
     */
    $api.on($script, 'twitchHostsInitialized', function (event) {
      callHook('twitchHostsInitialized', event, true);
    });

    /**
     * @event api-twitchSubscribe
     */
    $api.on($script, 'twitchSubscribe', function (event) {
      callHook('twitchSubscribe', event, true);
    });

    /**
     * @event api-twitchUnsubscribe
     */
    $api.on($script, 'twitchUnsubscribe', function (event) {
      callHook('twitchUnsubscribe', event, true);
    });

    /**
     * @event api-twitchSubscribesInitialized
     */
    $api.on($script, 'twitchSubscribesInitialized', function (event) {
      callHook('twitchSubscribesInitialized', event, true);
    });

    /**
     * @event api-ircChannelJoin
     */
    $api.on($script, 'ircChannelJoin', function (event) {
      callHook('ircChannelJoin', event, true);
    });

    /**
     * @event api-ircChannelLeave
     */
    $api.on($script, 'ircChannelLeave', function (event) {
      callHook('ircChannelLeave', event, true);
    });

    /**
     * @event api-ircChannelUserMode
     */
    $api.on($script, 'ircChannelUserMode', function (event) {
      callHook('ircChannelUserMode', event, true);
    });

    /**
     * @event api-ircConnectComplete
     */
    $api.on($script, 'ircConnectComplete', function (event) {
      callHook('ircConnectComplete', event, true);
    });

    /**
     * @event api-ircJoinComplete
     */
    $api.on($script, 'ircJoinComplete', function (event) {
      callHook('ircJoinComplete', event, true);
    });

    /**
     * @event api-ircPrivateMessage
     */
    $api.on($script, 'ircPrivateMessage', function (event) {
      callHook('ircPrivateMessage', event, false);
    });

    /**
     * @event api-musicPlayerConnect
     */
    $api.on($script, 'musicPlayerConnect', function (event) {
      callHook('musicPlayerConnect', event, false);
    });

    /**
     * @event api-musicPlayerCurrentId
     */
    $api.on($script, 'musicPlayerCurrentId', function (event) {
      callHook('musicPlayerCurrentId', event, false);
    });

    /**
     * @event api-musicPlayerCurrentVolume
     */
    $api.on($script, 'musicPlayerCurrentVolume', function (event) {
      callHook('musicPlayerCurrentVolume', event, false);
    });

    /**
     * @event api-musicPlayerDisconnect
     */
    $api.on($script, 'musicPlayerDisconnect', function (event) {
      callHook('musicPlayerDisconnect', event, false);
    });

    /**
     * @event api-musicPlayerState
     */
    $api.on($script, 'musicPlayerState', function (event) {
      callHook('musicPlayerState', event, false);
    });

    $.logEvent('init.js', 534, 'Bot locked & loaded!');
    $.consoleLn('Bot locked & loaded!');

<<<<<<< HEAD
=======
    addHook('initReady', function () {
      $.registerChatCommand('./init.js', 'reconnect', 2);
      $.registerChatCommand('./init.js', 'module', 1);
    });

    // Send out initReady event
    callHook('initReady', null, true);
  }

  /**
   * @event api-command
   */
  $api.on(initScript, 'command', function (event) {
    var sender = event.getSender().toLowerCase(),
        username = $.username.resolve(sender, event.getTags()),
        command = event.getCommand(),
        args = event.getArgs(),
        argString = event.getArguments(),
        action = args[0],
        temp,
        index;

>>>>>>> d98ce9ed
    /**
     * @event command
     */
<<<<<<< HEAD
    addHook('command', function (event) {
      var sender = event.getSender().toLowerCase(),
          username = $.username.resolve(sender, event.getTags()),
          command = event.getCommand(),
          args = event.getArgs(),
          action = args[0],
          temp,
          index;
=======
    if (command.equalsIgnoreCase('reconnect')) {
      if (!$.isModv3(sender, event.getTags())) {
        $.say($.whisperPrefix(sender) + $.modMsg);
        return;
      }

      $.logEvent('init.js', 354, username + ' requested a reconnect!');
      $.connmgr.reconnectSession($.hostname);
      $.say($.lang.get('init.reconnect'));
    }

    if (command.equalsIgnoreCase('chat') && sender.equalsIgnoreCase($.botName)) {
        $.say(argString);
    }

    if (command.equalsIgnoreCase('module')) {
      if (!$.isAdmin(sender)) {
        $.say($.whisperPrefix(sender) + $.adminMsg);
        return;
      }

      if (!action) {
        $.say($.whisperPrefix(sender) + $.lang.get('init.module.usage'));
        return;
      }
>>>>>>> d98ce9ed

      /**
       * @commandpath reconnect - Tell the bot to reconnect to the twitch chat and API
       */
      if (command.equalsIgnoreCase('reconnect')) {
        if (!$.isModv3(sender, event.getTags())) {
          $.say($.whisperPrefix(sender) + $.modMsg);
          return;
        }

        $.logEvent('init.js', 354, username + ' requested a reconnect!');
        $.connmgr.reconnectSession($.hostname);
        $.say($.lang.get('init.reconnect'));
      }

      if (command.equalsIgnoreCase('module')) {
        if (!$.isAdmin(sender)) {
          $.say($.whisperPrefix(sender) + $.adminMsg);
          return;
        }

        if (!action) {
          $.say($.whisperPrefix(sender) + $.lang.get('init.module.usage'));
          return;
        }

        /**
         * @commandpath module list - List all known modules
         */
        if (action.equalsIgnoreCase('list')) {
          temp = [];
          for (index in modules) {
            if (modules[index].enabled) {
              temp.push(modules[index].getModuleName());
            }
          }

          $.say($.whisperPrefix(sender) + $.lang.get('init.module.list', temp.length, temp.join(', ')));
        }

        /**
         * @commandpath module enable [script file path] - Enable a module
         */
        if (action.equalsIgnoreCase('enable')) {
          temp = args[1];

          if (!temp) {
            $.say($.whisperPrefix(sender) + $.lang.get('init.module.usage'));
            return;
          }

          if (temp.indexOf('./core/') > -1 || temp.indexOf('./lang/') > -1) {
            return;
          }

          index = getModuleIndex(temp);

          if (index > -1) {
            $.logEvent('init.js', 393, username + ' enabled module "' + modules[index].scriptFile + '"');
            modules[index].enabled = true;
            $.setIniDbBoolean('modules', modules[index].scriptFile, true);
            $.say($.whisperPrefix(sender) + $.lang.get('init.module.enabled', modules[index].getModuleName()));
          } else {
            $.say($.whisperPrefix(sender) + $.lang.get('init.module.404'));
          }
        }

        /**
         * @commandpath module disable [script file path] - Disable a module
         */
        if (action.equalsIgnoreCase('disable')) {
          temp = args[1];

          if (!temp) {
            $.say($.whisperPrefix(sender) + $.lang.get('init.module.usage'));
            return;
          }

          if (temp.indexOf('./core/') > -1 || temp.indexOf('./lang/') > -1) {
            return;
          }

          index = getModuleIndex(temp);

          if (index > -1) {
            $.logEvent('init.js', 393, username + ' disabled module "' + modules[index].scriptFile + '"');
            modules[index].enabled = false;
            $.setIniDbBoolean('modules', modules[index].scriptFile, false);
            $.say($.whisperPrefix(sender) + $.lang.get('init.module.disabled', modules[index].getModuleName()));
          } else {
            $.say($.whisperPrefix(sender) + $.lang.get('init.module.404'));
          }
        }

        /**
         * @commandpath module status [script file path] - Get the current status of a module
         */
        if (action.equalsIgnoreCase('status')) {
          temp = args[1];

          if (!temp) {
            $.say($.whisperPrefix(sender) + $.lang.get('init.module.usage'));
            return;
          }

          index = getModuleIndex(temp);

          if (index > 1) {
            if (modules[index].enabled) {
              $.say($.whisperPrefix(sender) + $.lang.get('init.module.check.enabled', modules[index].getModuleName()))
            } else {
              $.say($.whisperPrefix(sender) + $.lang.get('init.module.check.disabled', modules[index].getModuleName()))
            }
          } else {
            $.say($.whisperPrefix(sender) + $.lang.get('init.module.404'));
          }
        }
      }

      /**
       * @commandpath chat [message] - Used by the webpanel to announce messages in the chat in name of the bot
       */
      if (command.equalsIgnoreCase('chat')) {
        if (!$.isAdmin(sender)) {
          $.say($.whisperPrefix(sender) + $.adminMsg);
          return;
        }

        $.say(event.getArguments());
      }
    });

    /**
     * @event initReady
     */
    addHook('initReady', function () {
      $.registerChatCommand('./init.js', 'chat', 1);
      $.registerChatCommand('./init.js', 'module', 1);
      $.registerChatCommand('./init.js', 'reconnect', 2);
    });

    // Send out initReady event
    callHook('initReady', null, true);
  }

  /** Export functions to API */
  $.consoleLn = consoleLn;
  $.bind = addHook;
  $.unbind = removeHook;

  $.bot = {
    loadScript: loadScript,
    loadScriptRecursive: loadScriptRecursive,
    isModuleLoaded: isModuleLoaded,
    isModuleEnabled: isModuleEnabled,
    getModule: getModule,
  };

  // Start init
  startInit();
})();<|MERGE_RESOLUTION|>--- conflicted
+++ resolved
@@ -358,12 +358,8 @@
       }
 
       command = event.getCommand().toLowerCase();
-<<<<<<< HEAD
-      if (!$.commandExists(command)) {
-=======
       if (command.indexOf('!!') > -1 && !$.commandExists(command)) {
         //$.say($.whisperPrefix(sender) + $.lang.get('cmd.404', command));
->>>>>>> d98ce9ed
         return;
       }
 
@@ -375,10 +371,7 @@
       if (!$.isAdmin(sender)) {
         cooldown = $.coolDown.get(command, sender);
         if (cooldown > 0) {
-<<<<<<< HEAD
-=======
           //$.say($.whisperPrefix(sender) + $.lang.get('cooldown.active', command, $.getTimeString(cooldown / 1e3)));
->>>>>>> d98ce9ed
           return;
         }
       }
@@ -546,8 +539,6 @@
     $.logEvent('init.js', 534, 'Bot locked & loaded!');
     $.consoleLn('Bot locked & loaded!');
 
-<<<<<<< HEAD
-=======
     addHook('initReady', function () {
       $.registerChatCommand('./init.js', 'reconnect', 2);
       $.registerChatCommand('./init.js', 'module', 1);
@@ -570,47 +561,6 @@
         temp,
         index;
 
->>>>>>> d98ce9ed
-    /**
-     * @event command
-     */
-<<<<<<< HEAD
-    addHook('command', function (event) {
-      var sender = event.getSender().toLowerCase(),
-          username = $.username.resolve(sender, event.getTags()),
-          command = event.getCommand(),
-          args = event.getArgs(),
-          action = args[0],
-          temp,
-          index;
-=======
-    if (command.equalsIgnoreCase('reconnect')) {
-      if (!$.isModv3(sender, event.getTags())) {
-        $.say($.whisperPrefix(sender) + $.modMsg);
-        return;
-      }
-
-      $.logEvent('init.js', 354, username + ' requested a reconnect!');
-      $.connmgr.reconnectSession($.hostname);
-      $.say($.lang.get('init.reconnect'));
-    }
-
-    if (command.equalsIgnoreCase('chat') && sender.equalsIgnoreCase($.botName)) {
-        $.say(argString);
-    }
-
-    if (command.equalsIgnoreCase('module')) {
-      if (!$.isAdmin(sender)) {
-        $.say($.whisperPrefix(sender) + $.adminMsg);
-        return;
-      }
-
-      if (!action) {
-        $.say($.whisperPrefix(sender) + $.lang.get('init.module.usage'));
-        return;
-      }
->>>>>>> d98ce9ed
-
       /**
        * @commandpath reconnect - Tell the bot to reconnect to the twitch chat and API
        */
@@ -630,6 +580,15 @@
           $.say($.whisperPrefix(sender) + $.adminMsg);
           return;
         }
+    if (command.equalsIgnoreCase('chat') && sender.equalsIgnoreCase($.botName)) {
+        $.say(argString);
+    }
+
+    if (command.equalsIgnoreCase('module')) {
+      if (!$.isAdmin(sender)) {
+        $.say($.whisperPrefix(sender) + $.adminMsg);
+        return;
+      }
 
         if (!action) {
           $.say($.whisperPrefix(sender) + $.lang.get('init.module.usage'));
