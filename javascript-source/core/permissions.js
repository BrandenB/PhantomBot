/*
 * Copyright (C) 2016-2022 phantombot.github.io/PhantomBot
 *
 * This program is free software: you can redistribute it and/or modify
 * it under the terms of the GNU General Public License as published by
 * the Free Software Foundation, either version 3 of the License, or
 * (at your option) any later version.
 *
 * This program is distributed in the hope that it will be useful,
 * but WITHOUT ANY WARRANTY; without even the implied warranty of
 * MERCHANTABILITY or FITNESS FOR A PARTICULAR PURPOSE.  See the
 * GNU General Public License for more details.
 *
 * You should have received a copy of the GNU General Public License
 * along with this program.  If not, see <http://www.gnu.org/licenses/>.
 */

/* global java */

/**
 * permissions.js
 *
 * (Previously known as permissionHandler.js)
 *
 * Provide an usergroups API
 * Use the $ API
 */
(function () {
    var userGroups = [],
            modeOUsers = new java.util.concurrent.CopyOnWriteArrayList(),
            subUsers = new java.util.concurrent.CopyOnWriteArrayList(),
<<<<<<< HEAD
            vipUsers = [],
=======
            vipUsers = new java.util.concurrent.CopyOnWriteArrayList(),
            modListUsers = [],
>>>>>>> 88d75212
            users = [],
            moderatorsCache = new java.util.concurrent.CopyOnWriteArrayList(),
            botList = new java.util.concurrent.CopyOnWriteArrayList(),
            lastJoinPart = $.systemTime(),
            isUpdatingUsers = false,
            _isSwappedSubscriberVIP = $.inidb.GetBoolean('settings', '', 'isSwappedSubscriberVIP'),
            _usersLock = new java.util.concurrent.locks.ReentrantLock(),
            _usersGroupsLock = new java.util.concurrent.locks.ReentrantLock();

    /**
     * @export $
     */
    var PERMISSION = {
        Caster: 0,
        Admin: 1,
        Mod: 2,
        Sub: _isSwappedSubscriberVIP ? 5 : 3,
        Donator: 4,
        VIP: _isSwappedSubscriberVIP ? 3 : 5,
        Regular: 6,
        Viewer: 7,
        Panel: 30,
        None: 99
    };

    /**
     * @function cleanTwitchBots
     */
    function cleanTwitchBots() {
        var twitchBots = $.readFile('./addons/ignorebots.txt');

        for (var i in twitchBots) {
            $.inidb.del('points', twitchBots[i].toLowerCase());
            $.inidb.del('time', twitchBots[i].toLowerCase());
        }
    }

    /**
     * @function loadTwitchBots
     *
     */
    function loadTwitchBots() {
        var twitchBots = $.readFile('./addons/ignorebots.txt');

        for (var i = 0; i < twitchBots.length; i++) {
            botList.addIfAbsent($.javaString(twitchBots[i].toLowerCase()));
        }
    }

    /**
     * @function isTwitchBot
     * @param {string} username
     * @returns {Boolean}
     */
    function isTwitchBot(username) {
        return botList.contains($.javaString(username.toLowerCase()));
    }

    /**
     * @function removeTwitchBot
     *
     */
    function removeTwitchBot(username) {
        botList.remove($.javaString(username.toLowerCase()));
    }

    /**
     * @function addTwitchBot
     *
     */
    function addTwitchBot(username) {
        botList.addIfAbsent($.javaString(username.toLowerCase()));
    }

    /**
     * @function savebotList
     *
     */
    function saveBotList() {
        $.writeToFile(botList.toArray().join(String.fromCharCode(13, 10)), './addons/ignorebots.txt', false);
        cleanTwitchBots();
    }

    /**
     * @function hasKey
     * @param {Array} list
     * @param {*} value
     * @returns {boolean}
     */
    function hasKey(list, value) {
        for (var i = 0; i < list.length; i++) {
            if ($.equalsIgnoreCase(list[i], value)) {
                return true;
            }
        }

        return false;
    }

    /**
     * @function updateUsersObject
     * @param {Array} list
     *
     * This function properly rebuilds the users list from a list of usernames.
     * The $.users object cannot be modified and if the users object is replaced,
     * then it disassociates from the original list causing issues.
     *
     *** This can take a very long time to complete and is very hard on your CPU when large array.
     */
    function updateUsersObject(newUsers) {
        var i;

        _usersLock.lock();
        try {
            for (i in newUsers) {
                if (!userExists(newUsers[i])) {
                    users.push(newUsers[i]);
                }
            }

            for (i = users.length - 1; i >= 0; i--) {
                if (!hasKey(newUsers, users[i])) {
                    users.splice(i, 1);
                }
            }
        } finally {
            _usersLock.unlock();
        }
    }

    /**
     * @function getKeyIndex
     * @param {Array} list
     * @param {*} value
     * @returns {boolean}
     */
    function getKeyIndex(list, value) {
        for (var i = 0; i < list.length; i++) {
            if (list[i] !== undefined && $.equalsIgnoreCase(list[i], value)) {
                return i;
            }
        }

        return -1;
    }

    /**
     * @function userExists
     * @export $
     * @param {string} username
     * @returns {boolean}
     */
    function userExists(username) {
        _usersLock.lock();
        try {
            return hasKey(users, username);
        } finally {
            _usersLock.unlock();
        }
    }

    /**
     * @function isBot
     * @export $
     * @param {string} username
     * @returns {boolean}
     */
    function isBot(username) {
        return $.equalsIgnoreCase(username, $.botName);
    }

    /**
     * @function isOwner
     * @export $
     * @param {string} username
     * @returns {boolean}
     */
    function isOwner(username) {
        return $.equalsIgnoreCase(username, $.ownerName) || isBot(username);
    }

    /**
     * @function isCaster
     * @export $
     * @param {string} username
     * @returns {boolean}
     */
    function isCaster(username) {
        return queryDBPermission(username.toLowerCase()) === PERMISSION.Caster || isOwner(username);
    }

    /**
     * @function isAdmin
     * @export $
     * @param {string} username
     * @returns {boolean}
     */
    function isAdmin(username) {
        return queryDBPermission(username.toLowerCase()) <= PERMISSION.Admin || isOwner(username);
    }

    /**
     * @function isModNoTags
     * @export $
     * @param {string} username
     * @returns {boolean}
     */
    function isModNoTags(username) {
        return isModeratorCache(username.toLowerCase()) || queryDBPermission(username.toLowerCase()) <= PERMISSION.Mod || isOwner(username);
    }

    function checkTags(tags) {
        $.consoleDebug('Tags: ' + tags + ', isNull: ' + (tags === null) + ', isUndefined: ' + (tags === undefined) + ', strict -1: ' + (tags !== '-1') + ', strict {}: ' + (tags !== '{}'));
        return !(tags === null || tags !== '{}' || tags !== '-1' || tags === undefined);
    }

    /**
     * @function isMod
     * @export $
     * @param {string} username
     * @param {Object} tags
     * @returns {boolean}
     */
    function isMod(username, tags) {
        $.consoleDebug($.findCaller());
        if (checkTags(tags) && tags.get('user-type').length() > 0) { // Broadcaster should be included here.
            return true;
        }

        $.consoleDebug('Used isMod without tags');
        return isModNoTags(username);
    }


    /**
     * @function isSubNoTags
     * @export $
     * @param {string} username
     * @returns {boolean}
     */
    function isSubNoTags(username) {
        return subUsers.contains($.javaString(username.toLowerCase())) || queryDBPermission(username.toLowerCase()) === PERMISSION.Sub;
    }

    /**
     * @function isSub
     * @export $
     * @param {string} username
     * @param {Object} tags
     * @returns {boolean}
     */
    function isSub(username, tags) {
        $.consoleDebug($.findCaller());
        if (checkTags(tags) && tags.containsKey('subscriber')) {
            return tags.get('subscriber').equals('1');
        }

        $.consoleDebug('Used isSub without tags');
        return isSubNoTags(username);
    }

    /**
     * @function isTurbo
     * @export $
     * @param {Object} tags
     * @returns {boolean}
     */
    function isTurbo(tags) {
        $.consoleDebug($.findCaller());
        if (checkTags(tags) && tags.containsKey('turbo')) {
            return tags.get('turbo').equals('1');
        }

        return false;
    }

    /**
     * @function isDonator
     * @export $
     * @param {string} username
     * @returns {boolean}
     */
    function isDonator(username) {
        return queryDBPermission(username.toLowerCase()) === PERMISSION.Donator;
    }

    /**
     * @function isVIP
     * @export $
     * @param {string} username
     * @returns {boolean}
     */
    function isVIP(username, tags) {
        $.consoleDebug($.findCaller());
        if (checkTags(tags) && tags.containsKey('vip')) {
            return tags.get('vip').equals('1');
        }

        $.consoleDebug('Used isVIP without tags');
        return isVIPNoTags(username);
    }

    /**
     * @function isVIPNoTags
     * @export $
     * @param {string} username
     * @returns {boolean}
     */
    function isVIPNoTags(username) {
        return vipUsers.contains($.javaString(username.toLowerCase())) || queryDBPermission(username.toLowerCase()) === PERMISSION.VIP;
    }

    /**
     * @function isRegular
     * @export $
     * @param {string} username
     * @returns {boolean}
     */
    function isRegular(username) {
        return queryDBPermission(username.toLowerCase()) === PERMISSION.Regular;
    }

    /**
     * @deprecated
     *
     * @function isReg
     * @export $
     * @param {string} username
     * @returns {boolean}
     */
    function isReg(username) {
        return getUserGroupId(username.toLowerCase()) <= PERMISSION.Regular || isOwner(username);
    }

    /**
     * @function isViewer
     * @export $
     * @param {string} username
     * @returns {boolean}
     */
    function isViewer(username) {
        return queryDBPermission(username.toLowerCase()) === PERMISSION.Viewer;
    }

    /**
     * @function hasPermissionLevel
     * @export $
     * @param {string} username
     * @returns {boolean}
     */
    function hasPermissionLevel(username) {
        return queryDBPermission(username.toLowerCase()) !== PERMISSION.None;
    }

    /**
     * @function hasModeO
     * @export $
     * @param {string} username
     * @returns {boolean}
     */
    function hasModeO(username) {
        return modeOUsers.contains($.javaString(username.toLowerCase()));
    }

    /**
     * @function getUserGroupId
     * @export $
     * @param {string} username
     * @param {Object} tags
     * @returns {Number}
     */
    function getUserGroupId(username, tags) {

        if (isOwner(username) || isBot(username)) {
            return PERMISSION.Caster;
        }

        var id = PERMISSION.Viewer;

        if (id > PERMISSION.Caster && isCaster(username)) {
            id = PERMISSION.Caster;
        }
        if (id > PERMISSION.Admin && isAdmin(username)) {
            id = PERMISSION.Admin;
        }
        if (id > PERMISSION.Mod && isMod(username, tags)) {
            id = PERMISSION.Mod;
        }
        if (id > PERMISSION.Sub && isSub(username, tags)) {
            id = PERMISSION.Sub;
        }
        if (id > PERMISSION.Donator && isDonator(username)) {
            id = PERMISSION.Donator;
        }
        if (id > PERMISSION.VIP && isVIP(username, tags)) {
            id = PERMISSION.VIP;
        }
        if (id > PERMISSION.Regular && isRegular(username)) {
            id = PERMISSION.Regular;
        }

        return id;
    }

    /**
     * @function checkUserPermission
     * @export $
     * @param {string} username
     * @param {Object} tags
     * @returns {Number}
     */
    function checkUserPermission(username, tags, permission) {
        $.consoleDebug($.findCaller());
        return getUserGroupId(username, tags) <= permission;
    }

    /*
     * @function permCom
     *
     * @export $
     * @param {string} username
     * @param {string} command
     * @param {sub} subcommand
     * @returns 0 = good, 1 = command perm bad, 2 = subcommand perm bad
     */
    function permCom(username, command, subcommand, tags) {
        $.consoleDebug($.findCaller());
        var commandGroup, allowed;
        if (subcommand === '' || subcommand === undefined) {
            commandGroup = $.getCommandGroup(command);
        } else {
            commandGroup = $.getSubcommandGroup(command, subcommand);
        }

        $.consoleDebug('Checking permissions for command: ' + command + ' and subcommand: ' + subcommand + ' with group/permission level: ' + commandGroup);
        $.consoleDebug('For user: ' + username + ' with group/permission level: ' + getUserGroupId(username, tags) + '(' + getUserGroupName(username, tags) + ')');
        $.consoleDebug('Current VIP id: ' + PERMISSION.VIP + ', Current Sub id: ' + PERMISSION.Sub + ', is VIPSubGroupID swapped: ' + _isSwappedSubscriberVIP);
        $.consoleDebug('isSub?: ' + isSub(username, tags) + ', isVIP?: ' + isVIP(username, tags) + ', isMod?: ' + isMod(username, tags) + ', isAdmin?: ' + isAdmin(username) + ', isDonator?: ' + isDonator(username) + ', isRegular?: ' + isRegular(username) + ' isCaster?: ' + isCaster(username));


        allowed = checkUserPermission(username, tags, parseInt(commandGroup));
        $.consoleDebug("Allowed: " + allowed + " Allowed var: " + (allowed ? 0 : (subcommand === '' ? 1 : 2)));

        return allowed ? 0 : (subcommand === '' ? 1 : 2);
    }

    /**
     * @function queryDBPermission
     * @export $
     * @param {string} username
     * @returns {Number}
     */
    function queryDBPermission(username) {
        var id = PERMISSION.None;
        if ($.inidb.exists('group', username.toLowerCase())) {
            id = parseInt($.inidb.get('group', username.toLowerCase()));
        }
        return id;
    }

    /**
     * @function getUserGroupName
     * @export $
     * @param {string} username
     * @returns {string}
     */
    function getUserGroupName(username, tags) {
        return getGroupNameById(getUserGroupId(username.toLowerCase(), tags));
    }

    /**
     * @function getGroupNameById
     * @export $
     * @param {Number} groupId
     * @returns {string}
     */
    function getGroupNameById(groupId, defaultName) {
        _usersGroupsLock.lock();
        try {
            return $.getIniDbString('groups', parseInt(groupId), (defaultName ? defaultName : userGroups[PERMISSION.Viewer]));
        } finally {
            _usersGroupsLock.unlock();
        }
    }

    /**
     * @function getGroupIdByName
     * @export $
     * @param {string} groupName
     * @returns {Number}
     */
    function getGroupIdByName(inGroupName) {
        var groupName = $.javaString(inGroupName),
                userGroupName;

        _usersGroupsLock.lock();
        try {
            for (var i = 0; i < userGroups.length; i++) {
                userGroupName = $.javaString(userGroups[i]);
                if ($.equalsIgnoreCase(userGroupName, groupName.toLowerCase()) || $.equalsIgnoreCase(userGroupName.substring(0, userGroupName.length() - 1), groupName.toLowerCase())) {
                    return i;
                }
            }
        } finally {
            _usersGroupsLock.unlock();
        }

        return PERMISSION.Viewer;
    }

    /**
     * @function getGroupPointMultiplier
     * @export $
     * @param username
     * @returns {Number}
     */
    function getGroupPointMultiplier(username) {
        return $.getIniDbNumber('grouppoints', getUserGroupName(username.toLowerCase()), -1);
    }

    /**
     * @function setUserGroupById
     * @export $
     * @param {string} username
     * @param {Number} id
     */
    function setUserGroupById(username, id) {
        $.setIniDbNumber('group', username.toLowerCase(), id);
    }

    /**
     * @function setUserGroupByName
     * @export $
     * @param username
     * @param groupName
     */
    function setUserGroupByName(username, groupName) {
        setUserGroupById(username.toLowerCase(), getGroupIdByName(groupName.toLowerCase()));
    }

    /**
     * @function reloadGroups
     */
    function reloadGroups() {
        var groupKeys = $.inidb.GetKeyList('groups', '');

        _usersGroupsLock.lock();
        try {
            userGroups = [];

            for (var i in groupKeys) {
                userGroups[parseInt(groupKeys[i])] = $.getIniDbString('groups', groupKeys[i], '');
            }
        } finally {
            _usersGroupsLock.unlock();
        }
    }

    /**
     * @function getUsernamesArrayByGroupId
     * @param {Number} [filterId]
     * @returns {Array}
     */
    function getUsernamesArrayByGroupId(filterId) {
        var array = [];

        _usersLock.lock();
        try {
            for (var i in users) {
                if (filterId) {
                    if (getUserGroupId(users[i]) <= filterId) {
                        array.push(users[i]);
                    }
                } else {
                    array.push(users[i]);
                }
            }
        } finally {
            _usersLock.unlock();
        }

        return array;
    }

    /**
     * @function addSubUsersList
     * @export $
     * @param username
     */
    function addSubUsersList(username) {
        if (!isSub(username.toLowerCase())) {
            subUsers.add($.javaString(username.toLowerCase()));
        }
    }

    /**
     * @function delSubUsersList
     * @export $
     * @param username
     */
    function delSubUsersList(username) {
        subUsers.remove($.javaString(username.toLowerCase()));
    }

    /**
     * @function addVIPUsersList
     * @export $
     * @param username
     */
    function addVIPUsersList(username) {
        if (!isVIP(username.toLowerCase())) {
            vipUsers.add($.javaString(username.toLowerCase()));
        }
    }

    /**
     * @function delVIPUsersList
     * @export $
     * @param username
     */
    function delVIPUsersList(username) {
        vipUsers.remove($.javaString(username.toLowerCase()));
    }

    /**
     * @function isModeratorCache
     * @export $
     * @param username
     */
    function isModeratorCache(username) {
        return moderatorsCache.contains($.javaString(username.toLowerCase()));
    }

    /**
     * @function addModeratorToCache
     * @export $
     * @param username
     */
    function addModeratorToCache(username) {
        moderatorsCache.addIfAbsent($.javaString(username.toLowerCase()));
    }

    /**
     * @function removeModeratorFromCache
     * @export $
     * @param username
     */
    function removeModeratorFromCache(username) {
        moderatorsCache.remove($.javaString(username.toLowerCase()));
    }

    /**
     * @function loadModeratorsCache
     */
    function loadModeratorsCache() {
        var keys = $.inidb.GetKeyList('group', '');

        for (var i in keys) {
            if (parseInt($.inidb.get('group', keys[i])) <= PERMISSION.Mod) {
                addModeratorToCache(keys[i].toLowerCase());
            }
        }
    }

    /**
     * @function restoreSubscriberStatus
     * @param username
     */
    function restoreSubscriberStatus(username) {
        username = username.toString().toLowerCase();

        if (isMod(username) || isAdmin(username)) {
            return;
        }

        if (isSub(username) && getUserGroupId(username) !== PERMISSION.Sub) {
            $.setIniDbNumber('preSubGroup', username, getUserGroupId(username));
            if (isVIP(username)) {
                setUserGroupById(username, getHighestIDSubVIP());
            } else {
                setUserGroupById(username, PERMISSION.Sub);
            }
        }

        if (!isSub(username) && getUserGroupId(username) === PERMISSION.Sub) {
            if (isVIP(username)) {
                setUserGroupById(username, PERMISSION.VIP);
            } else if ($.inidb.exists('preSubGroup', username)) {
                setUserGroupById(username, $.getIniDbNumber('preSubGroup', username, PERMISSION.Viewer));
                $.inidb.del('preSubGroup', username);
            } else {
                setUserGroupById(username, PERMISSION.Viewer);
            }
        }
    }

    function getGroupList() {
        var keys = $.inidb.GetKeyList('groups', ''),
                groups = [],
                temp = [],
                i;

        for (i in keys) {
            groups.push({
                id: keys[i],
                group: $.getIniDbString('groups', keys[i], '')
            });
        }

        for (i in groups) {
            temp.push('Permission IDs: ' + groups[i].id + ' (' + groups[i].group + ')');
        }

        return temp.join(', ');
    }

    /**
     * @function generateDefaultGroupPoints
     */
    function generateDefaultGroupPoints() {
        $.getSetIniDbString('grouppoints', 'Caster', '-1');
        $.getSetIniDbString('grouppointsoffline', 'Caster', '-1');
        $.getSetIniDbString('grouppoints', 'Administrator', '-1');
        $.getSetIniDbString('grouppointsoffline', 'Administrator', '-1');
        $.getSetIniDbString('grouppoints', 'Moderator', '-1');
        $.getSetIniDbString('grouppointsoffline', 'Moderator', '-1');
        $.getSetIniDbString('grouppoints', 'Subscriber', '-1');
        $.getSetIniDbString('grouppointsoffline', 'Subscriber', '-1');
        $.getSetIniDbString('grouppoints', 'Donator', '-1');
        $.getSetIniDbString('grouppointsoffline', 'Donator', '-1');
        $.getSetIniDbString('grouppoints', 'VIP', '-1');
        $.getSetIniDbString('grouppointsoffline', 'VIP', '-1');
        $.getSetIniDbString('grouppoints', 'Regular', '-1');
        $.getSetIniDbString('grouppointsoffline', 'Regular', '-1');
        $.getSetIniDbString('grouppoints', 'Viewer', '-1');
        $.getSetIniDbString('grouppointsoffline', 'Viewer', '-1');
    }

    /**
     * @function generateDefaultGroups
     */
    function generateDefaultGroups() {
        _usersGroupsLock.lock();
        try {
            if (!userGroups[PERMISSION.Caster] || !$.equalsIgnoreCase(userGroups[PERMISSION.Caster], 'Caster')) {
                userGroups[PERMISSION.Caster] = 'Caster';
                $.setIniDbString('groups', PERMISSION.Caster.toString(), 'Caster');
            }
            if (!userGroups[PERMISSION.Admin] || !$.equalsIgnoreCase(userGroups[PERMISSION.Admin], 'Administrator')) {
                userGroups[PERMISSION.Admin] = 'Administrator';
                $.setIniDbString('groups', PERMISSION.Admin.toString(), 'Administrator');
            }
            if (!userGroups[PERMISSION.Mod] || !$.equalsIgnoreCase(userGroups[PERMISSION.Mod], 'Moderator')) {
                userGroups[PERMISSION.Mod] = 'Moderator';
                $.setIniDbString('groups', PERMISSION.Mod.toString(), 'Moderator');
            }
            if (!userGroups[PERMISSION.Sub] || !$.equalsIgnoreCase(userGroups[PERMISSION.Sub], 'Subscriber')) {
                userGroups[PERMISSION.Sub] = 'Subscriber';
                $.setIniDbString('groups', PERMISSION.Sub.toString(), 'Subscriber');
            }
            if (!userGroups[PERMISSION.Donator] || !$.equalsIgnoreCase(userGroups[PERMISSION.Donator], 'Donator')) {
                userGroups[PERMISSION.Donator] = 'Donator';
                $.setIniDbString('groups', PERMISSION.Donator.toString(), 'Donator');
            }
            if (!userGroups[PERMISSION.VIP] || !$.equalsIgnoreCase(userGroups[PERMISSION.VIP], 'VIP')) {
                userGroups[PERMISSION.VIP] = 'VIP';
                $.setIniDbString('groups', PERMISSION.VIP.toString(), 'VIP');
            }
            if (!userGroups[PERMISSION.Regular] || !$.equalsIgnoreCase(userGroups[PERMISSION.Regular], 'Regular')) {
                userGroups[PERMISSION.Regular] = 'Regular';
                $.setIniDbString('groups', PERMISSION.Regular.toString(), 'Regular');
            }
            if (!userGroups[PERMISSION.Viewer] || !$.equalsIgnoreCase(userGroups[PERMISSION.Viewer], 'Viewer')) {
                userGroups[PERMISSION.Viewer] = 'Viewer';
                $.setIniDbString('groups', PERMISSION.Viewer.toString(), 'Viewer');
            }
        } finally {
            _usersGroupsLock.unlock();
        }

        setUserGroupById($.ownerName.toLowerCase(), PERMISSION.Caster);
        setUserGroupById($.botName.toLowerCase(), PERMISSION.Caster);
    }

    function swapSubscriberVIP() {
        _usersGroupsLock.lock();
        try {
            var oldSubL = userGroups[PERMISSION.Sub],
                oldSubD = $.inidb.get('groups', PERMISSION.Sub.toString()),
                oldSubU = $.inidb.GetKeysByLikeValues('group', '', PERMISSION.Sub.toString()),
                newSubU = [],
                oldVIPL = userGroups[PERMISSION.VIP],
                oldVIPD = $.inidb.get('groups', PERMISSION.VIP.toString()),
                oldVIPU = $.inidb.GetKeysByLikeValues('group', '', PERMISSION.VIP.toString()),
                newVIPU = [],
                temp = PERMISSION.VIP,
                i;
            PERMISSION.VIP = PERMISSION.Sub;
            PERMISSION.Sub = temp;
            for (i in oldSubU) {
                newSubU[i] = PERMISSION.Sub;
            }

            for (i in oldVIPU) {
                newVIPU[i] = PERMISSION.VIP;
            }

            userGroups[PERMISSION.VIP] = oldVIPL;
            userGroups[PERMISSION.Sub] = oldSubL;
        } finally {
            _usersGroupsLock.unlock();
        }

        $.inidb.set('groups', PERMISSION.VIP.toString(), oldVIPD);
        $.inidb.set('groups', PERMISSION.Sub.toString(), oldSubD);
        $.inidb.SetBatchString('group', '', oldSubU, newSubU);
        $.inidb.SetBatchString('group', '', oldVIPU, newVIPU);
        _isSwappedSubscriberVIP = !_isSwappedSubscriberVIP;
        $.inidb.SetBoolean('settings', '', 'isSwappedSubscriberVIP', _isSwappedSubscriberVIP);
        //Update Permission export (needs to be done since VIP and Sub are computed variables, otherwise VIP and Sub doesn't get switched)
        $.PERMISSION = PERMISSION;
    }

    /**
     * @deprecated
     * @returns {boolean}
     */
    function isSwappedSubscriberVIP() {
        return _isSwappedSubscriberVIP;
    }

    /**
     * @function getHighestIDSubVIP
     * @return {number}
     * @export $
     * @info Get the higher group ID of VIP or Sub (Higher = less permissions)
     */
    function getHighestIDSubVIP() {
        return (PERMISSION.Sub > PERMISSION.VIP ? PERMISSION.Sub : PERMISSION.VIP);
    }

    /**
     * @function getLowestIDSubVIP
     * @return {number}
     * @export $
     * @info Get the lower group ID of VIP or Sub (Lower = more permissions)
     */
    function getLowestIDSubVIP() {
        return (PERMISSION.Sub < PERMISSION.VIP ? PERMISSION.Sub : PERMISSION.VIP);
    }

    /**
     * @deprecated
     * @function getSubscriberGroupID
     * @export $
     */
    function getSubscriberGroupID() {
        return PERMISSION.Sub;
    }

    /**
     * @deprecated
     * @function getVIPGroupID
     * @export $
     */
    function getVIPGroupID() {
        return PERMISSION.VIP;
    }

    /**
     * @event ircChannelJoinUpdate
     *
     * @info Event that is sent when a large amount of people join/leave. This is done on a new thread.
     */
    $.bind('ircChannelUsersUpdate', function (event) {
        setTimeout(function () {
            // Don't allow other events to add or remove users.
            isUpdatingUsers = true;

            var joins = event.getJoins(),
                    parts = event.getParts(),
                    values = [],
                    i;

            // Handle parts
            for (i = 0; i < parts.length; i++) {
                // Cast the user as a string, because Rhino.
                parts[i] = parts[i].toString();
                // Remove the user from the users array.
                _usersLock.lock();
                try {
                    var t = getKeyIndex(users, parts[i]);
                    if (t >= 0) {
                        users.splice(t, 1);
                    }
                } finally {
                    _usersLock.unlock();
                }

                $.restoreSubscriberStatus(parts[i]);
                $.username.removeUser(parts[i]);
            }

            // Handle joins.
            for (i = 0; i < joins.length; i++) {
                // Cast the user as a string, because Rhino.
                joins[i] = joins[i].toString();
                values[i] = 'true';

                if (isTwitchBot(joins[i])) {
                    continue;
                }

                _usersLock.lock();
                try {
                    users.push(joins[i]);
                } finally {
                    _usersLock.unlock();
                }
            }

            $.inidb.SetBatchString('visited', '', joins, values);

            isUpdatingUsers = false;
        }, 0, 'core::permissions.js::ircChannelUsersUpdate');
    });

    /**
     * @event ircChannelJoin
     */
    $.bind('ircChannelJoin', function (event) {
        var username = event.getUser().toLowerCase();

        if (isTwitchBot(username)) {
            return;
        }

        if (!isUpdatingUsers && !userExists(username)) {
            if (!$.user.isKnown(username)) {
                $.setIniDbBoolean('visited', username, true);
            }

            lastJoinPart = $.systemTime();

            _usersLock.lock();
            try {
                users.push(username);
            } finally {
                _usersLock.unlock();
            }
        }
    });

    /**
     * @event ircChannelMessage
     */
    $.bind('ircChannelMessage', function (event) {
        var username = event.getSender().toLowerCase();

        if (isTwitchBot(username)) {
            return;
        }

        if (!isUpdatingUsers && !userExists(username)) {
            if (!$.user.isKnown(username)) {
                $.setIniDbBoolean('visited', username, true);
            }

            _usersLock.lock();
            try {
                users.push(username);
            } finally {
                _usersLock.unlock();
            }
        }
    });

    /**
     * @event ircChannelLeave
     */
    $.bind('ircChannelLeave', function (event) {
        var username = event.getUser().toLowerCase(),
                i;

        if (!isUpdatingUsers) {
            _usersLock.lock();
            try {
                i = getKeyIndex(users, username);

                if (i >= 0) {
                    users.splice(i, 1);
                    restoreSubscriberStatus(username.toLowerCase());
                    $.username.removeUser(username);
                }
            } finally {
                _usersLock.unlock();
            }
        }
    });

    /**
     * @event ircChannelUserMode
     */
    $.bind('ircChannelUserMode', function (event) {
        var username = event.getUser().toLowerCase();

        if (event.getMode().equalsIgnoreCase('o')) {
            if (event.getAdd().toString().equals('true')) {
                if (!hasModeO(username)) {
                    addModeratorToCache(username.toLowerCase());
                    if (isOwner(username)) {
                        modeOUsers.addIfAbsent($.javaString(username.toLowerCase()));
                        setUserGroupById(username, PERMISSION.Caster);
                    } else if (isAdmin(username)) {
                        modeOUsers.addIfAbsent($.javaString(username.toLowerCase()));
                        setUserGroupById(username, PERMISSION.Admin);
                    } else {
                        modeOUsers.addIfAbsent($.javaString(username.toLowerCase()));
                        setUserGroupById(username, PERMISSION.Mod);
                    }
                }
            } else if (hasModeO(username)) {
                removeModeratorFromCache(username);

                modeOUsers.remove($.javaString(username.toLowerCase()));

                if (isSub(username) && isVIP(username)) {
                    setUserGroupById(username, getHighestIDSubVIP());
                } else if (isSub(username)) {
                    setUserGroupById(username, PERMISSION.Sub);
                } else if (isVIP(username)) {
                    setUserGroupById(username, PERMISSION.VIP);
                }
            }
        } else if (event.getMode().equalsIgnoreCase('vip')) {
            if (event.getAdd().toString().equals('true')) {
                if (getUserGroupId(username) < PERMISSION.VIP) {
                    setUserGroupById(username, PERMISSION.VIP);
                }
            } else if (isVIP(username)) {
                if (isSub(username)) {
                    setUserGroupById(username, getHighestIDSubVIP());
                } else {
                    setUserGroupById(username, PERMISSION.VIP);
                }
            }
        }
    });

    /**
     * @event ircPrivateMessage
     */
    $.bind('ircPrivateMessage', function (event) {
        var sender = event.getSender().toLowerCase(),
                message = event.getMessage().toLowerCase().trim(),
                subsTxtList = [],
                spl,
                i;

        if (sender.equalsIgnoreCase('jtv')) {
            if (message.indexOf('specialuser') > -1) {
                spl = message.split(' ');
                if (spl[2].equalsIgnoreCase('subscriber')) {
                    if (!subUsers.contains($.javaString(spl[1].toLowerCase()))) {
                        subUsers.add($.javaString(spl[1].toLowerCase()));

                        restoreSubscriberStatus(spl[1].toLowerCase());
                        for (i = 0; i < subUsers.size(); i++) {
                            subsTxtList.push(subUsers.get(i));
                        }

                        $.saveArray(subsTxtList, './addons/subs.txt', false);
                    }
                }
            }
        }
    });

    /**
     * @event command
     */
    $.bind('command', function (event) {
        var sender = event.getSender().toLowerCase(),
                command = event.getCommand(),
                args = event.getArgs(),
                actionValue = args[0];

        /*
         * @commandpath reloadbots - Reload the list of bots and users to ignore. They will not gain points or time.
         */
        if (command.equalsIgnoreCase('reloadbots')) {
            botList.clear();
            cleanTwitchBots();
            loadTwitchBots();
            $.say($.whisperPrefix(sender) + $.lang.get('permissions.reloadbots'));
        }

        /**
         * @commandpath users - List users currently in the channel
         */
        if (command.equalsIgnoreCase('users')) {
            _usersLock.lock();
            try {
                var len = users.length;
            } finally {
                _usersLock.unlock();
            }

            if (len > 20) {
                $.say($.whisperPrefix(sender) + $.lang.get('permissions.current.listtoolong', len));
            } else {
                $.say($.whisperPrefix(sender) + $.lang.get('permissions.current.users', getUsernamesArrayByGroupId().join(', ')));
            }
        }

        /**
         * @commandpath mods - List mods currently in the channel
         */
        if (command.equalsIgnoreCase('mods')) {
            var tmp = getUsernamesArrayByGroupId(PERMISSION.Mod);
            if (tmp.length > 20) {
                $.say($.whisperPrefix(sender) + $.lang.get('permissions.current.listtoolong', tmp.length));
            } else {
                $.say($.whisperPrefix(sender) + $.lang.get('permissions.current.mods', tmp.join(', ')));
            }
        }

        /**
         * @commandpath ignorelist - List the bots from the ignorebots.txt
         */
        if (command.equalsIgnoreCase('ignorelist')) {
            if (botList.size() > 20) {
                $.say($.whisperPrefix(sender) + $.lang.get('ignorelist.listtoolong', botList.size()));
            } else {
                $.say($.whisperPrefix(sender) + $.lang.get('ignorelist', botList.toArray().join(', ')));
            }
        }

        /**
         * @commandpath ignoreadd [username] - Add a bot to the ignorebots.txt
         */
        if (command.equalsIgnoreCase('ignoreadd')) {
            if (!actionValue) {
                $.say($.whisperPrefix(sender) + $.lang.get('ignoreadd.usage'));
            } else {
                actionValue = actionValue.toLowerCase();
                actionValue = $.user.sanitize(actionValue.trim());
                if (!isTwitchBot(actionValue)) {
                    addTwitchBot(actionValue);
                    saveBotList();
                    $.say($.whisperPrefix(sender) + $.lang.get('ignoreadd.added', actionValue));
                } else {
                    $.say($.whisperPrefix(sender) + $.lang.get('ignoreadd.nouser', actionValue));
                }
            }
        }

        /**
         * @commandpath ignoreremove [username] - Remove a bot from the ignorebots.txt
         */
        if (command.equalsIgnoreCase('ignoreremove')) {
            if (!actionValue) {
                $.say($.whisperPrefix(sender) + $.lang.get('ignoreremove.usage'));
            } else {
                actionValue = actionValue.toLowerCase();
                actionValue = $.user.sanitize(actionValue.trim());
                if (isTwitchBot(actionValue)) {
                    removeTwitchBot(actionValue);
                    saveBotList();
                    $.say($.whisperPrefix(sender) + $.lang.get('ignoreremove.removed', actionValue));
                } else {
                    $.say($.whisperPrefix(sender) + $.lang.get('ignoreremove.nouser', actionValue));
                }
            }
        }

        /**
         * @commandpath permission [username] [groupId] - Get your current permission or optionally get/set the user permission for a user.
         */
        if (command.equalsIgnoreCase('permission')) {
            if (args[0] === undefined) {
                $.say($.whisperPrefix(sender) + $.lang.get('permissions.group.self.current', $.getUserGroupName(sender)));
                return;
            }

            var username = $.user.sanitize(args[0]),
                    groupId = parseInt(args[1]);

            if (!$.user.isKnown(username)) {
                $.say($.whisperPrefix(sender) + $.lang.get('common.user.404', username));
                return;
            }

            if (args[1] === undefined) {
                $.say($.whisperPrefix(sender) + $.lang.get('permissions.group.other.current', $.username.resolve(args[0]), $.getUserGroupName(args[0])));
                return;
            }

            if (isNaN(groupId)) {
                groupId = parseInt(getGroupIdByName(args[1]));
            }

            if ((args.length < 2 && username === undefined) || args.length > 2 || (isNaN(groupId) && username === undefined) || $.outOfRange(groupId, 0, userGroups.length - 1)) {
                $.say($.whisperPrefix(sender) + $.lang.get('permissions.group.usage'));
                return;
            }

            if (groupId === PERMISSION.Sub) {
                $.say($.whisperPrefix(sender) + $.lang.get('permissions.grouppoints.set.sub.error'));
                return;
            }

            if (!isOwner(sender) && groupId < getUserGroupId(sender)) {
                $.say($.whisperPrefix(sender) + $.lang.get('permissions.group.set.error.abovegroup'));
                return;
            }

            $.say($.whisperPrefix(sender) + $.lang.get('permissions.group.set.success', $.username.resolve(username), getGroupNameById(groupId) + ' (' + groupId + ')'));
            setUserGroupById(username, groupId);
            if (groupId <= PERMISSION.Mod) {
                addModeratorToCache(username);
            } else {
                removeModeratorFromCache(username);
            }
        }

        /**
         * @commandpath permissionpoints [permissionID] [online / offline] [points] - Show/set the points gained for each permissions. -1 defaults to the global configuration.
         */
        if (command.equalsIgnoreCase('permissionpoints')) {
            var groupId,
                    channelStatus,
                    points;

            if (!args[0]) {
                $.say($.whisperPrefix(sender) + $.lang.get('permissions.grouppoints.usage'));
                return;
            }

            groupId = parseInt(args[0]);
            if (isNaN(groupId) || $.outOfRange(groupId, 0, userGroups.length - 1)) {
                $.say($.whisperPrefix(sender) + $.lang.get('permissions.grouppoints.usage'));
                return;
            }

            if (!args[1]) {
                $.say($.whisperPrefix(sender) + $.lang.get('permissions.grouppoints.showgroup', getGroupNameById(groupId),
                        ($.inidb.exists('grouppoints', getGroupNameById(groupId)) ? $.inidb.get('grouppoints', getGroupNameById(groupId)) : '(undefined)'),
                        $.pointNameMultiple,
                        ($.inidb.exists('grouppointsoffline', getGroupNameById(groupId)) ? $.inidb.get('grouppointsoffline', getGroupNameById(groupId)) : '(undefined)'),
                        $.pointNameMultiple));
                return;
            }

            channelStatus = args[1];
            if (!channelStatus.equalsIgnoreCase('online') && !channelStatus.equalsIgnoreCase('offline')) {
                $.say($.whisperPrefix(sender) + $.lang.get('permissions.grouppoints.usage'));
                return;
            }

            if (!args[2]) {
                if (channelStatus.equalsIgnoreCase('online')) {
                    $.say($.whisperPrefix(sender) + $.lang.get('permissions.grouppoints.showgroup.online', getGroupNameById(groupId),
                            ($.inidb.exists('grouppoints', getGroupNameById(groupId)) ? $.inidb.get('grouppoints', getGroupNameById(groupId)) : '(undefined)'),
                            $.pointNameMultiple));
                } else if (channelStatus.equalsIgnoreCase('offline')) {
                    $.say($.whisperPrefix(sender) + $.lang.get('permissions.grouppoints.showgroup.offline', getGroupNameById(groupId),
                            ($.inidb.exists('grouppointsoffline', getGroupNameById(groupId)) ? $.inidb.get('grouppointsoffline', getGroupNameById(groupId)) : '(undefined)'),
                            $.pointNameMultiple));
                }
                return;
            }

            points = parseInt(args[2]);
            if (isNaN(points)) {
                $.say($.whisperPrefix(sender) + $.lang.get('permissions.grouppoints.usage'));
                return;
            }

            if (points < 0) {
                points = -1;
            }

            if (channelStatus.equalsIgnoreCase('online')) {
                $.say($.whisperPrefix(sender) + $.lang.get('permissions.grouppoints.set.online', getGroupNameById(groupId), points, $.pointNameMultiple));
                $.inidb.set('grouppoints', getGroupNameById(groupId), points);
            } else if (channelStatus.equalsIgnoreCase('offline')) {
                $.say($.whisperPrefix(sender) + $.lang.get('permissions.grouppoints.set.offline', getGroupNameById(groupId), points, $.pointNameMultiple));
                $.inidb.set('grouppointsoffline', getGroupNameById(groupId), points);
            }
        }

        /**
         * @commandpath swapsubscribervip - Swaps the Subscriber and VIP usergroups for the purposes of permcom
         */
        if (command.equalsIgnoreCase('swapsubscribervip')) {
            swapSubscriberVIP();
            if (_isSwappedSubscriberVIP) {
                $.say($.whisperPrefix(sender) + $.lang.get('permissions.swapsubscribervip.swapped'));
            } else {
                $.say($.whisperPrefix(sender) + $.lang.get('permissions.swapsubscribervip.normal'));
            }
        }

        /**
         * @commandpath permissions - Give's you all the permissions with there id's
         * @commandpath permissionslist - Give's you all the permissions with there id's
         */
        if (command.equalsIgnoreCase('permissions') || command.equalsIgnoreCase('permissionslist')) {
            $.say(getGroupList());
        }
    });

    /**
     * @event initReady
     */
    $.bind('initReady', function () {
        $.registerChatCommand('./core/permissions.js', 'permission', $.PERMISSION.Admin);
        $.registerChatCommand('./core/permissions.js', 'permissions', $.PERMISSION.Admin);
        $.registerChatCommand('./core/permissions.js', 'permissionslist', $.PERMISSION.Admin);
        $.registerChatCommand('./core/permissions.js', 'permissionpoints', $.PERMISSION.Admin);
        $.registerChatCommand('./core/permissions.js', 'users', $.PERMISSION.Mod);
        $.registerChatCommand('./core/permissions.js', 'mods', $.PERMISSION.Mod);
        $.registerChatCommand('./core/permissions.js', 'reloadbots', $.PERMISSION.Admin);
        $.registerChatCommand('./core/permissions.js', 'ignorelist', $.PERMISSION.Admin);
        $.registerChatCommand('./core/permissions.js', 'ignoreadd', $.PERMISSION.Admin);
        $.registerChatCommand('./core/permissions.js', 'ignoreremove', $.PERMISSION.Admin);
        $.registerChatCommand('./core/permissions.js', 'swapsubscribervip', $.PERMISSION.Admin1);

        /** Load groups and generate default groups if they don't exist */
        reloadGroups();
        generateDefaultGroups();
        generateDefaultGroupPoints();

        // Load the moderators cache. This needs to load after the privmsg check.
        setTimeout(loadModeratorsCache, 7e3);

        // Load up data for Twitch bots.
        loadTwitchBots();

        // Clean up data for Twitch bots.
        cleanTwitchBots();
    });

    /** Export functions to API */
    $.casterMsg = $.lang.get('cmd.casteronly');
    $.adminMsg = $.lang.get('cmd.adminonly');
    $.modMsg = $.lang.get('cmd.modonly');
    $.userGroups = userGroups;
    $.modeOUsers = modeOUsers;
    $.subUsers = subUsers;
    $.users = users;
    $.lastJoinPart = lastJoinPart;

    $.userExists = userExists;
    $.isBot = isBot;
    $.isTwitchBot = isTwitchBot;
    $.isOwner = isOwner;
    $.isCaster = isCaster;
    $.isAdmin = isAdmin;
    $.isMod = isMod;
    $.isModeratorCache = isModeratorCache;
    $.isOwner = isOwner;
    $.isSub = isSub;
    $.isTurbo = isTurbo;
    $.isDonator = isDonator;
    $.isVIP = isVIP;
    $.isRegular = isRegular;
    $.isViewer = isViewer;
    $.hasPermissionLevel = hasPermissionLevel;
    $.hasModeO = hasModeO;
    $.hasModList = hasModList;
    $.getUserGroupId = getUserGroupId;
    $.getUserGroupName = getUserGroupName;
    $.getGroupNameById = getGroupNameById;
    $.getGroupIdByName = getGroupIdByName;
    $.getGroupPointMultiplier = getGroupPointMultiplier;
    $.setUserGroupById = setUserGroupById;
    $.setUserGroupByName = setUserGroupByName;
    $.addSubUsersList = addSubUsersList;
    $.delSubUsersList = delSubUsersList;
    $.addVIPUsersList = addVIPUsersList;
    $.delVIPUsersList = delVIPUsersList;
    $.addModeratorToCache = addModeratorToCache;
    $.removeModeratorFromCache = removeModeratorFromCache;
    $.updateUsersObject = updateUsersObject;
    $.restoreSubscriberStatus = restoreSubscriberStatus;
    $.PERMISSION = PERMISSION;
    $.getHighestIDSubVIP = getHighestIDSubVIP;
    $.getLowestIDSubVIP = getLowestIDSubVIP;
    $.checkUserPermission = checkUserPermission;
    $.permCom = permCom;

    //DEPRECATED Functions
    $.isSwappedSubscriberVIP = isSwappedSubscriberVIP;
    $.getSubscriberGroupID = getSubscriberGroupID;
    $.getVIPGroupID = getVIPGroupID;
    $.isSubv3 = isSub;
    $.isModv3 = isMod;
    $.isReg = isReg;

})();<|MERGE_RESOLUTION|>--- conflicted
+++ resolved
@@ -29,12 +29,7 @@
     var userGroups = [],
             modeOUsers = new java.util.concurrent.CopyOnWriteArrayList(),
             subUsers = new java.util.concurrent.CopyOnWriteArrayList(),
-<<<<<<< HEAD
-            vipUsers = [],
-=======
             vipUsers = new java.util.concurrent.CopyOnWriteArrayList(),
-            modListUsers = [],
->>>>>>> 88d75212
             users = [],
             moderatorsCache = new java.util.concurrent.CopyOnWriteArrayList(),
             botList = new java.util.concurrent.CopyOnWriteArrayList(),
