--- conflicted
+++ resolved
@@ -35,17 +35,6 @@
 
 :LAUNCHOLDPWSH
 WHERE powershell >nul 2>nul
-<<<<<<< HEAD
-IF %ERRORLEVEL% NEQ 0 GOTO :LAUNCH
-powershell -ExecutionPolicy Bypass -File %~dp0launch.ps1 %*
-GOTO :END
-
-:LAUNCH
-setlocal enableextensions enabledelayedexpansion
-pushd %~dp0
-type nul >>java.opt.custom
-".\java-runtime\bin\java" @java.opt -Dinteractive @java.opt.custom -jar "PhantomBot.jar" %*
-=======
 IF %ERRORLEVEL% NEQ 0 GOTO :LAUNCHCMD
 powershell -ExecutionPolicy Bypass -File %~dp0launch.ps1 %*
 GOTO :END
@@ -57,7 +46,6 @@
 type nul >>java.opt.custom
 ".\java-runtime\bin\java" @java.opt -Dinteractive @java.opt.custom -jar "PhantomBot.jar" %*
 IF %ERRORLEVEL% EQ 53 GOTO :LAUNCH
->>>>>>> 79bf6c65
 popd
 endlocal
 
