/*
 * Copyright (C) 2016-2022 phantombot.github.io/PhantomBot
 *
 * This program is free software: you can redistribute it and/or modify
 * it under the terms of the GNU General Public License as published by
 * the Free Software Foundation, either version 3 of the License, or
 * (at your option) any later version.
 *
 * This program is distributed in the hope that it will be useful,
 * but WITHOUT ANY WARRANTY; without even the implied warranty of
 * MERCHANTABILITY or FITNESS FOR A PARTICULAR PURPOSE.  See the
 * GNU General Public License for more details.
 *
 * You should have received a copy of the GNU General Public License
 * along with this program.  If not, see <http://www.gnu.org/licenses/>.
 */

/* global Packages */

(function () {
    /*
     * @function getCustomAPIValue
     *
     * @param {string} url
     * @returns {string}
     */
    function getCustomAPIValue(url) {
        var res = $.customAPI.get(url);

        if (res.content !== null) {
            return res.content;
        } else {
            throw res.toString();
        }
    }

    /*
     * @function unescapeTags
     * @export $
     * @param {string} args
     * @returns {string}
     */
    function escapeTags(args) {
        return args.replace(/([\\()])/g, '\\$1');
    }

    /*
     * @function unescapeTags
     *
     * @param {string} args
     */
    function unescapeTags(args) {
        return args.replace(/\\([\\()])/g, '$1');
    }

    var transformers = (function () {
        var cmd,
                flag,
                i,
                j,
                keys,
                match,
                temp,
                transformers;

        /*
         * @transformer randomInt
         * @formula (#) a random integer from 1 to 100, inclusive
         * @formula (# a:int, b:int) a random integer from a to b, inclusive
         * @example Caster: !addcom !lucky Your lucky number is (#)
         * User: !lucky
         * Bot: Your lucky number is 7
         */
        function randomInt(args) {
            if (!args) {
                return {
                    result: String($.randRange(1, 100)),
                    cache: false
                };
            } else if ((match = args.match(/^\s(-?\d+),\s?(-?\d+)$/))) {
                return {
                    result: String($.randRange(parseInt(match[1]), parseInt(match[2]))),
                    cache: false
                };
            }
        }

        /*
         * @transformer buildArgs
         * @formula (n:int) the n-th argument (escaped by default)
         * @formula (n:int=tag:str) the n-th argument, if given, else another tag to replace this one
         * @formula (n:int|default:str) the n-th argument, if given, else a provided default value
         * @example Caster: !addcom !love (sender) loves (1).
         * User: !love monkeys
         * Bot: User loves monkeys.
         * @raw sometimes
         * @cached
         */
        function buildArgs(n) {
            return function (args, event) {
                var arg = event.getArgs()[n - 1];
                if (!args) {
                    return {result: arg !== undefined ? String(arg) : ''};
                } else if ((match = args.match(/^([=\|])(.*)$/))) {
                    if (arg !== undefined) {
                        return {
                            result: String(arg),
                            cache: true
                        };
                    }
                    return {
                        result: ($.equalsIgnoreCase(match[1], '=') ? '(' : '') + escapeTags(match[2]) + ($.equalsIgnoreCase(match[1], '=') ? ')' : ''),
                        raw: $.equalsIgnoreCase(match[1], '='),
                        cache: true
                    };
                }
            };
        }

        /*
         * @transformer atSender
         * @formula (@sender) '@<Sender's Name>, '
         * @example Caster: !addcom !hello (@sender) you are awesome!
         * User: !hello
         * Bot: @User, you're awesome!
         * @cached
         */
        function atSender(args, event) {
            if (!args) {
                return {
                    result: String($.userPrefix(event.getSender(), true)),
                    cache: true
                };
            }
        }

        /*
         * @transformer adminonlyedit
         * @formula (adminonlyedit) returns blank
         * @notes metatag that prevents anyone but the broadcaster or admins from editing the command
         * @example Caster: !addcom !playtime Current playtime: (playtime). (adminonlyedit)
         */
        function adminonlyedit(args) {
            if (!args) {
                return {result: ''};
            }
        }

        /*
         * @transformer age
         * @formula (age) outputs the age of the sender's Twitch account; If the sender provides an argument, checks that Twitch account instead
         * @example Caster: !addcom !age (age)
         * User: !age
         * Bot: @User, user has been on Twitch since April 19, 2009.
         *
         * User: !age User2
         * Bot: @User, user2 has been on Twitch since December 25, 2010.
         * @cancels
         */
        function age(args, event) {
            if (!args) {
                $.getChannelAge(event);
                return {cancel: true};
            }
        }

        /*
         * @transformer alert
         * @formula (alert fileName:str) sends a GIF/video alert to the alerts overlay, fading out after 3 seconds
         * @formula (alert fileName:str, durationSeconds:int) sends a GIF/video alert to the alerts overlay, fading out after durationSeconds, with the audio volume set to 0.8
         * @formula (alert fileName:str, durationSeconds:int, volume:float) sends a GIF/video alert to the alerts overlay, fading out after durationSeconds, with audio volume set on a scale of 0.0-1.0
         * @formula (alert fileName:str, durationSeconds:int, volume:float, css:text) sends a GIF/video alert to the alerts overlay, fading out after durationSeconds, with audio volume set on a scale of 0.0-1.0, and the provided CSS applied to the GIF/video
         * @formula (alert fileName:str, durationSeconds:int, volume:float, css:text, message:text) sends a GIF/video alert to the alerts overlay, fading out after durationSeconds, with audio volume set on a scale of 0.0-1.0, a message under the GIF/video, and the provided CSS applied to the GIF/video and message
         * @notes if an audio file exists next to the GIF/video file with the same fileName but an audio extension (eg. banana.gif and banana.mp3), then the audio file will automatically load and play at the provided volume
         * @example Caster: !addcom !banana (alert banana.gif)
         */
        function alert(args) {
            if ((match = args.match(/^ ([,.\w\W]+)$/))) {
                $.alertspollssocket.alertImage(match[1]);
                return {result: '', cache: false};
            }
        }

        /*
         * @transformer baresender
         * @formula (baresender) the login name of the message's sender
         */
        function baresender(args, event) {
            if (!args) {
                return {result: String(event.getSender())};
            }
        }

        /*
         * @transformer channelname
         * @formula (channelname) the display name of the Twitch channel
         */
        function channelname(args) {
            if (!args) {
                return {
                    result: String($.username.resolve($.channelName)),
                    cache: true
                };
            }
        }

        /*
         * @transformer code
         * @formula (code length:int) random code of the given length composed of a-zA-Z0-9
         * @example Caster: !addcom !code (code 5)
         * User: !code
         * Bot: A1D4f
         */
        function code(args) {
            var code,
                    length,
                    temp = '';
            if ((match = args.match(/^(?:=|\s)([1-9]\d*)$/))) {
                code = 'ABCDEFGHIJKLMNOPQRSTUVWXYZabcdefghijklmnopqrstuvwxyz0123456789';
                length = parseInt(match[1]);
                for (i = 0; i < length; i++) {
                    temp += code.charAt(Math.floor(Math.random() * code.length));
                }
                return {
                    result: temp,
                    cache: false
                };
            }
        }

        /*
         * @transformer command
         * @formula (command name:str) execute command with given name and pass no args
         * @formula (command name:str args:str) execute command with given name and pass args
         * @cancels
         */
        function command(args, event) {
            var argStr;
            if ((match = args.match(/^\s(\S+)(?:\s(.*))?$/))) {
                cmd = match[1];
                argStr = match[2] || '';
                if (cmd.length > 0) {
                    var EventBus = Packages.tv.phantombot.event.EventBus;
                    var CommandEvent = Packages.tv.phantombot.event.command.CommandEvent;
                    EventBus.instance().postAsync(new CommandEvent(event.getSender(), cmd, argStr));
                }
                return {cancel: true};
            }
        }

        /*
         * @transformer commandslist
         * @formula (commandslist) lists custom commands (paginated)
         * @formula (commandslist prefix:str) lists custom commands (paginated) with a prefix in the output
         * @cancels
         */
        function commandslist(args, event) {
            var prefix;
            if ((match = args.match(/^(?:\s(.*))?$/))) {
                prefix = match[1] || '';
                keys = $.inidb.GetKeyList('pricecom', '');
                temp = [];
                for (i in keys) {
                    if (!keys[i].includes(' ')) {
                        temp.push('!' + keys[i] + ': ' + $.getPointsString($.inidb.get('pricecom', keys[i])));
                    }
                }
                $.paginateArray(temp, 'NULL' + prefix, ', ', true, event.getSender());
                return {cancel: true};
            }
        }

        /*
         * @transformer count
         * @formula (count) increases the count of how often this command has been called and output new count
         * @example Caster:  !addcom !spam Chat has been spammed (count) times
         * User: !spam
         * Bot: Chat has been spammed 5050 times.
         */
        function count(args, event) {
            if (!args) {
                $.inidb.incr('commandCount', event.getCommand(), 1);
                return {result: String($.inidb.get('commandCount', event.getCommand()))};
            }
        }

        /*
         * @transformer countdown
         * @formula (countdown datetime:str) shows the time remaining until the given datetime
         * @notes for information about accepted datetime formats, see https://developer.mozilla.org/en-US/docs/Web/JavaScript/Reference/Global_Objects/Date/parse
         * @example Caster: !addcom !count Time Left: (countdown December 23 2017 23:59:59 GMT+0200)
         * User: !count
         * Bot: Time Left: 20 hours, 30 minutes and 55 seconds.
         * @cached
         */
        function countdown(args) {
            if ((match = args.match(/^(?:=|\s)(.*)$/))) {
                temp = Date.parse(match[1]);
                if (isNaN(temp)) {
                    return {result: $.lang.get('customcommands.datetime.format.invalid', match[1])};
                }
                temp -= Date.parse($.getLocalTime());
                return {
                    result: String($.getCountString(temp / 1000, false)),
                    cache: true
                };
            }
        }

        /*
         * @transformer countup
         * @formula (countup datetime:str) shows the time elapsed since the given datetime
         * @notes for information about accepted datetime formats, see https://developer.mozilla.org/en-US/docs/Web/JavaScript/Reference/Global_Objects/Date/parse
         * @example Caster: !addcom !ago You missed it by (countup December 23 2017 23:59:59 GMT+0200)
         * User: !ago
         * Bot: You missed it by 20 hours, 30 minutes and 55 seconds.
         * @cached
         */
        function countup(args) {
            if ((match = args.match(/^(?:=|\s)(.*)$/))) {
                temp = Date.parse(match[1]);
                if (isNaN(temp)) {
                    return {result: $.lang.get('customcommands.datetime.format.invalid', match[1])};
                }
                temp = Date.parse($.getLocalTime()) - temp;
                return {
                    result: String($.getCountString(temp / 1000, true)),
                    cache: true
                };
            }
        }

        /*
         * @transformer currenttime
         * @formula (currenttime timezone:str, format:str) shows the current date/time in given timezone, using the provided output format
         * @notes for information about crafting a format string, see https://docs.oracle.com/en/java/javase/11/docs/api/java.base/java/text/SimpleDateFormat.html
         * @notes for information about accepted timezone strings, see https://docs.oracle.com/en/java/javase/11/docs/api/java.base/java/util/TimeZone.html
         * @cached
         */
        function currenttime(args) {
            if ((match = args.match(/^ (.+), (.*)$/))) {
                return {
                    result: String($.getCurrentLocalTimeString(match[2], match[1])),
                    cache: true
                };
            }
        }

        /*
         * @transformer customapi
         * @formula (customapi url:str) http GET url and output returned text (escaped by default)
         * @notes the command tag (token) can be placed in the url for a secret token saved via !tokencom or the panel
         * @notes if any args, $1-$9, are used in the url, they are required to be provided by the user issuing the command or the tag will abort and return an error message instead
         * @notes this will output the full response from the remote url, so be careful not to cause spam or lock up the bot with a webpage
         * @example Caster: !addcom !joke (customapi http://not.real.com/joke.php?name=$1)
         * User: !joke bear
         * Bot: These jokes are un-bear-able
         */
        function customapi(args, event) {
            if ((match = args.match(/^\s(.+)$/))) {
                cmd = event.getCommand();
                if (match[1].indexOf('(token)') !== -1 && $.inidb.HasKey('commandtoken', '', cmd)) {
                    match[1] = match[1].replace(/\(token\)/gi, $.inidb.GetString('commandtoken', '', cmd));
                }

                flag = false;
                match[1] = match[1].replace(/\$([1-9])/g, function (m) {
                    i = parseInt(m[1]);
                    if (!event.getArgs()[i - 1]) {
                        flag = true;
                        return m[0];
                    }
                    return event.getArgs()[i - 1];
                });
                if (flag) {
                    return {result: $.lang.get('customcommands.customapi.404', cmd)};
                }
                var response;
                try {
                    response = getCustomAPIValue(encodeURI(match[1]));
                } catch (ex) {
                    $.log.error('Failed to get data from API: ' + ex.message);
                    return {result: $.lang.get('customcommands.customapijson.err', cmd)};
                }
                return {
                    result: String(response),
                    cache: false
                };
            }
        }

        /*
         * @transformer customapijson
         * @formula (customapijson url:str specs:str) httpGet url and extract json info according to specs (escaped by default)
         * @notes the command tag (token) can be placed in the url for a secret token saved via !tokencom or the panel
         * @notes if any args, $1-$9, are used in the url, they are required to be provided by the user issuing the command or the tag will abort and return an error message instead
         * @notes the response must be a JSONObject. arrays are only supported with a known index, walking arrays is not supported
         * @notes multiple specs can be provided, separated by spaces; curly braces can be used to enclose literal strings
         * @example Caster: !addcom !weather (customapijson http://api.apixu.com/v1/current.json?key=NOT_PROVIDED&q=$1 {Weather for} location.name {:} current.condition.text {Temps:} current.temp_f {F} current.temp_c {C})
         * User: !weather 80314
         * Bot: Weather for Boulder, CO : Sunny Temps: 75 F 24 C
         */
        var reCustomAPITextTag = new RegExp(/{([\w\W]+)}/);
        var JSONObject = Packages.org.json.JSONObject;
        function customapijson(args, event) {
            var customJSONStringTag,
                    jsonCheckList,
                    jsonItems,
                    jsonObject,
                    response,
                    responsePart,
                    result = '';
            if ((match = args.match(/^ (\S+) (.+)$/))) {
                cmd = event.getCommand();
                if (match[1].indexOf('(token)') !== -1 && $.inidb.HasKey('commandtoken', '', cmd)) {
                    match[1] = match[1].replace(/\(token\)/gi, $.inidb.GetString('commandtoken', '', cmd));
                }

                flag = false;
                match[1] = match[1].replace(/\$([1-9])/g, function (m) {
                    i = parseInt(m[1]);
                    if (!event.getArgs()[i - 1]) {
                        flag = true;
                        return m[0];
                    }
                    return event.getArgs()[i - 1];
                });
                if (flag) {
                    return {result: $.lang.get('customcommands.customapi.404', cmd)};
                }

                result = '';
                try {
                    response = getCustomAPIValue(encodeURI(match[1]));
                } catch (ex) {
                    $.log.error('Failed to get data from API: ' + ex.message);
                    return {result: $.lang.get('customcommands.customapijson.err', cmd)};
                }
                jsonItems = match[2].split(' ');
                for (j = 0; j < jsonItems.length; j++) {
                    if (jsonItems[j].startsWith('{') && jsonItems[j].endsWith('}')) {
                        result += " " + jsonItems[j].match(reCustomAPITextTag)[1];
                    } else if (jsonItems[j].startsWith('{') && !jsonItems[j].endsWith('}')) {
                        customJSONStringTag = '';
                        while (!jsonItems[j].endsWith('}')) {
                            customJSONStringTag += jsonItems[j++] + " ";
                        }
                        customJSONStringTag += jsonItems[j];
                        result += " " + customJSONStringTag.match(reCustomAPITextTag)[1];
                    } else {
                        jsonCheckList = jsonItems[j].split('.');
                        if (jsonCheckList.length === 1) {
                            try {
                                responsePart = new JSONObject(response).get(jsonCheckList[0]);
                            } catch (ex) {
                                $.log.error('Failed to get data from API: ' + ex.message);
                                return {result: $.lang.get('customcommands.customapijson.err', cmd)};
                            }
                            result += responsePart;
                        } else {
                            for (i = 0; i < jsonCheckList.length - 1; i++) {
                                if (i === 0) {
                                    try {
                                        jsonObject = new JSONObject(response).get(jsonCheckList[i]);
                                    } catch (ex) {
                                        $.log.error('Failed to get data from API: ' + ex.message);
                                        return {result: $.lang.get('customcommands.customapijson.err', cmd)};
                                    }
                                } else if (!isNaN(jsonCheckList[i + 1])) {
                                    try {
                                        jsonObject = jsonObject.get(jsonCheckList[i]);
                                    } catch (ex) {
                                        $.log.error('Failed to get data from API: ' + ex.message);
                                        return {result: $.lang.get('customcommands.customapijson.err', cmd)};
                                    }
                                } else {
                                    try {
                                        jsonObject = jsonObject.get(jsonCheckList[i]);
                                    } catch (ex) {
                                        $.log.error('Failed to get data from API: ' + ex.message);
                                        return {result: $.lang.get('customcommands.customapijson.err', cmd)};
                                    }
                                }
                            }
                            try {
                                responsePart = jsonObject.get(jsonCheckList[i]);
                            } catch (ex) {
                                $.log.error('Failed to get data from API: ' + ex.message);
                                return {result: $.lang.get('customcommands.customapijson.err', cmd)};
                            }
                            result += responsePart;
                        }
                    }
                }

                return {
                    result: String(result),
                    cache: false
                };
            }
        }

        /*
         * @transformer downtime
         * @formula (downtime) how long the channel has been offline
         * @cached
         */
        function downtime(args) {
            if (!args) {
                return {
                    result: String($.getStreamDownTime()),
                    cache: true
                };
            }
        }

        /*
         * @transformer echo
         * @formula (echo) all arguments passed to the command
         * @example Caster: !addcom !echo (echo)
         * User: !echo test test
         * Bot: test test
         */
        function echo(args, event) {
            if (!args) {
                return {result: event.getArguments() ? String(event.getArguments()) : ''};
            }
        }

        /*
         * @transformer encodeurl
         * @formula (encodeurl url:str) url encode the given url
         * @cached
         */
        function encodeurl(args) {
            if ((match = args.match(/^ (.*)$/))) {
                return {
                    result: encodeURI(match[1]),
                    cache: true
                };
            }
        }

        /*
         * @transformer encodeurlparam
         * @formula (encodeurlparam paramter:str) like encodeurl but also ecapes "&", "=", "+", "/", etc.
         * @cached
         */
        function encodeurlparam(args) {
            if ((match = args.match(/^ (.*)$/))) {
                return {
                    result: encodeURIComponent(match[1]),
                    cache: true
                };
            }
        }

        /*
         * @transformer followage
         * @formula (followage) sends a message denoting how long the sender of command is following this channel
         * @formula (followage user:str) sends a message denoting how long the provided user is following this channel
         * @formula (followage user:str channel:str) sends a message denoting how long the provided user is following the provided channel
         * @example Caster: !addcom !followage (followage)
         * User: !followage
         * Bot: @User, user has been following channel PhantomBot since March 29, 2016. (340 days)
         * @cancels
         */
        function followage(args, event) {
            var channel,
                    user;
            if ((match = args.match(/^(?: (\S*)(?: (.*))?)?$/))) {
                user = (match[1] || '').replace(/^@/, '');
                channel = (match[2] || '').replace(/^@/, '');
                if (user.length === 0) {
                    user = String(event.getSender());
                }
                if (channel.length === 0) {
                    channel = String($.channelName);
                }
                $.getFollowAge(event.getSender(), user, channel);
                return {cancel: true};
            }
        }

        /*
         * @transformer followdate
         * @formula (followdate) the date the sender of this command last followed this channel
         * @formula (followdate user:str) the date the provided user last followed this channel
         * @formula (followdate user:str channel:str) the date the provided user last followed the provided channel
         * @cached
         */
        function followdate(args, event) {
            var channel,
                    user;
            if ((match = args.match(/^(?: (\S*)(?: (.*))?)?$/))) {
                user = (match[1] || '').replace(/^@/, '');
                channel = (match[2] || '').replace(/^@/, '');
                if (user.length === 0) {
                    user = String(event.getSender());
                }
                if (channel.length === 0) {
                    channel = String($.channelName);
                }
                return {
                    result: String($.getFollowDate(event.getSender(), user, channel)),
                    cache: true
                };
            }
        }

        /*
         * @transformer follows
         * @formula (follows) number of follower of this channel
         * @example Caster: !addcom !follows We currently have (follows) followers!
         * User: !follows
         * Bot: We currently have 1000 followers!
         * @cached
         */
        function follows(args) {
            if (!args) {
                return {
                    result: String($.getFollows($.channelName)),
                    cache: true
                };
            }
        }

        /*
         * @transformer game
         * @formula (game) currently played game
         * @example Caster: !addcom !game (pointtouser) current  game is: (game)
         * User: !game
         * Bot: User -> current game is: Programming
         * @cached
         */
        function game(args) {
            if (!args) {
                return {
                    result: String($.getGame($.channelName)),
                    cache: true
                };
            }
        }

        /*
         * @transformer gameinfo
         * @formula (gameinfo) similar to (game) but include game time if online
         * @example Caster: !addcom !game (pointtouser) Current game: (gameinfo).
         * User: !game
         * Bot: User -> Current game: Programming Playtime: 3 hours, 20 minutes and 35 seconds.
         * @cached
         */
        function gameinfo(args) {
            var game,
                    playtime;
            if (!args) {
                game = $.getGame($.channelName);
                if (!game.trim()) {
                    return {
                        result: $.lang.get('streamcommand.game.no.game'),
                        cache: true
                    };
                } else if (!$.isOnline($.channelName) || !(playtime = $.getPlayTime())) {
                    return {
                        result: $.lang.get('streamcommand.game.offline', game),
                        cache: true
                    };
                } else {
                    return {
                        result: $.lang.get('streamcommand.game.online', $.getGame($.channelName), playtime),
                        cache: true
                    };
                }
            }
        }

        /*
         * @transformer gameonly
         * @formula (gameonly name:str) cancels the command if the current game does not exactly match the one provided; multiple games can be provided, separated by |
         * @formula (gameonly !! name:str) cancels the command if the current game exactly matches the one provided; multiple games can be provided, separated by |
         * @cancels sometimes
         */
        function gameonly(args) {
            if (args.match(/^(?:=|\s)(.*)$/) !== null) {
                args = args.substring(1);
                var negate = false;
                if (args.match(/^(!!\s)/) !== null) {
                    args = args.substring(3);
                    negate = true;
                }
                var game = $.getGame($.channelName);
                match = args.match(/([^|]+)/g);
                for (var x in match) {
                    if (game.equalsIgnoreCase(match[x])) {
                        if (negate) {
                            return {cancel: true};
                        } else {
                            return {result: ''};
                        }
                    }
                }
                if (!negate) {
                    return {cancel: true};
                } else {
                    return {result: ''};
                }
            }
        }

        /*
         * @transformer gamesplayed
         * @formula (gamesplayed) list games played in current stream, and the approximate uptime when each game was started; if offline, cancels the command
         * @example Caster: !addcom !gamesplayed Games played in this stream: (gamesplayed)
         * User: !gamesplayed
         * Bot: Games played in this stream: Creative - 00:00, Programming - 02:30
         * @cancels sometimes
         * @cached
         */
        function gamesplayed(args, event) {
            if (!args) {
                if (!$.isOnline($.channelName)) {
                    $.say($.userPrefix(event.getSender(), true) + $.lang.get('timesystem.uptime.offline', $.channelName));
                    return {cancel: true};
                }
                return {
                    result: String($.getGamesPlayed()),
                    cache: true
                };
            }
        }

        /*
         * @transformer gettimevar
         * @formula (gettimevar name:str) retrieves the specified timevar, set using !settimevar, for use in a (countdown) or (countup) transformer
         * @example Caster: !settimevar christmas December 25 2017 00:00:00 GMT-0500
         * Caster: !addcom !count Time Left until Christmas: (countdown (gettimevar christmas))
         * User: !count
         * Bot: Time Left until Christmas: 20 hours, 30 minutes and 55 seconds.
         * @cached
         */
        function gettimevar(args) {
            if (!args) {
                return {
                    result: $.getLocalTime(),
                    cache: true
                };
            } else {
                return {
                    result: $.inidb.get('timevars', args),
                    cache: true
                };
            }
        }

        /*
         * @formula help
         * @formula (help message:str) if no arguments are provided to the command, outputs the provided message and then cancels the command
         * @cancels sometimes
         */
        function help(args, event) {
            if ((match = args.match(/^(?:=|\s)(.*)$/))) {
                if (event.getArgs()[0] === undefined) {
                    $.say(match[1]);
                    return {cancel: true};
                } else {
                    return {result: ''};
                }
            }
        }

        /*
         * @transformer hours
         * @formula (hours) number of hours sender has spent in chat
         * @formula (hours user:str) number of hours the provided user has spent in chat
         * @cached
         */
        function hours(args, event) {
            var user;
            if ((match = args.match(/^(?: (.*))?$/))) {
                user = (match[1] || '').replace(/^@/, '');
                if (user.length === 0) {
                    user = String(event.getSender());
                }
                return {
                    result: String($.getUserTime(user) / 3600),
                    cache: true
                };
            }
        }

        /*
         * @transformer hoursround
         * @formula (hoursround) number of hours sender has spent in chat, with the value rounded to the nearest tenth of an hour
         * @formula (hoursround user:str) number of hours the provided user has spent in chat, with the value rounded to the nearest tenth of an hour
         * @cached
         */
        function hoursround(args, event) {
            var user;
            if ((match = args.match(/^(?: (.*))?$/))) {
                user = (match[1] || '').replace(/^@/, '');
                if (user.length === 0) {
                    user = String(event.getSender());
                }
                return {
                    result: String(Math.round($.getUserTime(user) / 360) / 10),
                    cache: true
                };
            }
        }

        /*
         * @transformer keywordcount
         * @formula (keywordcount keyword:str) increase the keyword count for the given keyword and return new count
         */
        function keywordcount(args) {
            var keyword,
                    keywordInfo;
            if ((match = args.match(/^\s(.+)$/))) {
                keyword = match[1];
                if ($.inidb.exists('keywords', keyword)) {
                    keywordInfo = JSON.parse($.inidb.get('keywords', keyword));
                    if ('count' in keywordInfo) {
                        ++keywordInfo["count"];
                    } else {
                        keywordInfo["count"] = 1;
                    }
                    $.inidb.set('keywords', keyword, JSON.stringify(keywordInfo));
                    return {result: String(keywordInfo["count"])};
                } else {
                    return {result: $.lang.get('customcommands.keyword.404', keyword)};
                }
            }
        }

        /*
         * @transformer lasttip
         * @formula (lasttip) last tip message
         * @cached
         */
        function lasttip(args) {
            if (!args) {
                if ($.inidb.exists('donations', 'last_donation_message')) {
                    return {
                        result: String($.inidb.get('donations', 'last_donation_message')),
                        cache: true
                    };
                } else {
                    return {
                        result: $.lang.get('customcommands.lasttip.404'),
                        cache: true
                    };
                }
            }
        }

        /*
         * @transformer offlineonly
         * @formula (offlineonly) if the channel is not offline, cancels the command
         * @example Caster: !addcom !downtime The stream as been offline for (downtime). (offlineonly)
         * @cancels sometimes
         */
        function offlineonly(args, event) {
            if (!args) {
                if ($.isOnline($.channelName)) {
                    $.returnCommandCost(event.getSender(), event.getCommand(), $.checkUserPermission(event.getSender(), event.getTags(), $.PERMISSION.Mod));
                    return {cancel: true};
                }
                return {result: ''};
            }
        }

        /*
         * @transformer onlineonly
         * @formula (onlineonly) if the channel is not online, cancels the command
         * @example Caster: !addcom !uptime (pointtouser) (channelname) has been live for (uptime). (onlineonly)
         * @cancels sometimes
         */
        function onlineonly(args, event) {
            if (!args) {
                if (!$.isOnline($.channelName)) {
                    $.returnCommandCost(event.getSender(), event.getCommand(), $.checkUserPermission(event.getSender(), event.getTags(), $.PERMISSION.Mod));
                    return {cancel: true};
                }
                return {result: ''};
            }
        }

        /*
         * @transformer pay
         * @formula (pay) outputs the number of points the sender has gained by using this command
         * @formula (pay command:str) outputs the number of points the sender would gain if they use the specified command
         * @cached
         */
        function pay(args, event) {
            if ((match = args.match(/^(?:\s(.*))?$/))) {
                cmd = match[1] || '';
                if (cmd.length === 0) {
                    cmd = event.getCommand();
                }
                if ($.inidb.exists('paycom', cmd)) {
                    temp = $.inidb.get('paycom', cmd);
                } else {
                    temp = 0;
                }
                return {
                    result: String($.getPointsString(temp)),
                    cache: true
                };
            }
        }

        /*
         * @transformer playsound
         * @formula (playsound hook:str) plays a sound hook on the alerts overlay
         * @formula (playsound hook:str|volume:float) plays a sound hook on the alerts overlay, with audio volume set on a scale of 0.0-1.0
         * @example Caster: !addcom !good Played sound goodgood (playsound goodgood)
         * @example Caster: !addcom !evil Played sound evil (playsound evillaugh|0.5)
         */
        function playsound(args) {
            if ((match = args.match(/^\s([a-zA-Z0-9_\-\s\,\(\)\'\"\~]+)([|]([.0-9_]{0,5}))?$/))) {
                if (!$.audioHookExists(match[1])) {
                    $.log.error('Could not play audio hook: Audio hook does not exist.');
                    return {result: $.lang.get('customcommands.playsound.404', match[1])};
                }
                $.alertspollssocket.triggerAudioPanel(match[1], match[3] !== undefined ? match[3] : -1);
                return {result: '', cache: false};
            }
        }

        /*
         * @transformer playtime
         * @formula (playtime) how long this channel has streamed current game; if offline, sends an error to chat and cancels the command
         * @example Caster: !addcom !playtime Current playtime: (playtime).
         * User: !playtime
         * Bot: Current playtime: 30 minutes.
         * @cancels sometimes
         * @cached
         */
        function playtime(args, event) {
            if (!args) {
                if (!$.isOnline($.channelName)) {
                    $.say($.userPrefix(event.getSender(), true) + $.lang.get('timesystem.uptime.offline', $.channelName));
                    return {cancel: true};
                }
                return {
                    result: String($.getPlayTime() || ''),
                    cache: true
                };
            }
        }

        /*
         * @transformer pointname
         * @formula (pointname) the plural name of the loyalty points
         * @example Caster: !addcom !pointsname (sender) current points name is set to: (pointname)
         * User: !pointsname
         * Bot: User current points name is set to: points
         */
        function pointname(args) {
            if (!args) {
                return {result: String($.pointNameMultiple)};
            }
        }

        /*
         * @transformer pointtouser
         * @formula (pointtouser) user + ' -> '; uses sender's display name if no other is provided
         * @example Caster: !addcom !facebook (pointtouser) like my Facebook page!
         * User: !facebook
         * Bot: User ->  like my Facebook page!
         *
         * User: !facebook User2
         * Bot: User2 -> like my Facebook  page!
         * @cached
         */
        function pointtouser(args, event) {
            temp = '';
            if (event.getArgs().length > 0) {
                temp = $.jsString(event.getArgs()[0]).replace(/[^a-zA-Z0-9_]/g, '');
            }
            if (temp.length === 0) {
                temp = event.getSender();
            }
            return {
                result: String($.username.resolve(temp)) + ' -> ',
                cache: true
            };
        }

        /*
         * @transformer points
         * @formula (points) points of the sender
         * @formula (points user:str) points of the given user
         * @cached
         */
        function points(args, event) {
            if ((match = args.match(/^(?:\s(.*))?$/))) {
                var user;
                user = (match[1] || '').replace(/^@/, '');
                if (user.length === 0) {
                    user = String(event.getSender());
                }
                return {
                    result: String($.getUserPoints(user)),
                    cache: true
                };
            }
        }

        /*
         * @transformer price
         * @formula (price) the number of points the sender paid to use this command
         * @formula (price command:str) the number of points the sender would pay if they use the specified command
         * @example Caster: !addcom !cost This command costs (price) (pointname)
         * User: !cost
         * Bot: This command costs 10 points
         * @cached
         */
        function price(args, event) {
            if ((match = args.match(/^(?:\s(.*))?$/))) {
                cmd = match[1] || '';
                if (cmd.length === 0) {
                    cmd = event.getCommand();
                }
                if ($.inidb.exists('pricecom', cmd)) {
                    temp = $.inidb.get('pricecom', cmd);
                } else {
                    temp = 0;
                }
                return {
                    result: String($.getPointsString(temp)),
                    cache: true
                };
            }
        }

        /*
         * @transformer random
         * @formula (random) random user in chat, or the bot's name if chat is empty
         * @example Caster: !addcom !poke /me pokes (random) with a long wooden stick.
         * User: !poke
         * Bot: /me pokes User2 with a long wooden stick.
         */
        function random(args) {
            if (!args) {
                try {
                    var name = $.username.resolve($.randElement($.users));

                    if ($.users.length === 0 || name === null || name === undefined) {
                        name = $.username.resolve($.botName);
                    }

                    return {
                        result: String(name),
                        cache: false
                    };
                } catch (ex) {
                    return {result: String($.username.resolve($.botName))};
                }
            }
        }

        /*
         * @transformer randomrank
         * @formula (randomrank) random user in chat, or the bot's name if chat is empty; the chosen user's rank is prefixed
         * @example Caster: !addcom !poke /me Pokes (randomrank) with a bar of soap.
         * User: !poke
         * Bot: /me Pokes Master User2 with a bar of soap.
         */
        function randomrank(args) {
            if (!args) {
                try {
                    return {
                        result: String($.resolveRank($.randElement($.users))),
                        cache: false
                    };
                } catch (ex) {
                    return {result: String($.resolveRank($.botName))};
                }
            }
        }

        /*
         * @transformer readfile
         * @formula (readfile filename:str) first line of the specified file
         * @notes files will be read from the addons folder, or a subfolder therein specified by the filename parameter
         * @example Caster: !addcom !lastfollow Last follower was (readfile ./followHandler/latestFollower.txt)
         * User: !lastfollow
         * Bot: Last follower was User
         * @cached
         */
        function readfile(args) {
            var fileName;
            if ((match = args.match(/^ (.+)$/))) {
                fileName = './addons/' + $.replace(match[1], '..', '');
                if (!$.fileExists(fileName)) {
                    return {
                        result: $.lang.get('customcommands.file.404', fileName),
                        cache: true
                    };
                }
                return {
                    result: String($.readFile(fileName)[0] || ''),
                    cache: true
                };
            }
        }

        /*
         * @transformer readfilerand
         * @formula (readfilerand filename:str) random line of the specified file
         * @notes files will be read from the addons folder, or a subfolder therein specified by the filename parameter
         */
        function readfilerand(args) {
            var fileName;
            if ((match = args.match(/^ (.+)$/))) {
                fileName = './addons/' + $.replace(match[1], '..', '');
                if (!$.fileExists(fileName)) {
                    return {result: $.lang.get('customcommands.file.404', fileName)};
                }
                temp = $.readFile(fileName);
                return {result: String($.randElement(temp) || ''), cache: false};
            }
        }

        /*
         * @transformer repeat
         * @formula (repeat n:int, message:str) repeat the message n times (copy/paste)
         * @note the value of n is limited to a maximum of 30
         * @cached
         */
        function repeat(args) {
            var MAX_COUNTER_VALUE = 30,
                    n;
            if ((match = args.match(/^\s([1-9]\d*),\s?(.*)$/))) {
                if (!match[2]) {
                    return {result: ''};
                }
                n = parseInt(match[1]);
                if (n > MAX_COUNTER_VALUE) {
                    n = MAX_COUNTER_VALUE;
                }
                if (n < 1) {
                    n = 1;
                }
                temp = [];
                for (i = 0; i < n; i++) {
                    temp.push(match[2]);
                }
                return {
                    result: temp.join(' '),
                    cache: true
                };
            }
        }

        /*
         * @transformer sender
         * @formula (sender) the sender's display name
         * @example Caster: !addcom !hello Hello, (sender)!
         * User: !hello
         * Bot: Hello, User!
         * @cached
         */
        function sender(args, event) {
            if (!args) {
                return {
                    result: String($.username.resolve(event.getSender())),
                    cache: true
                };
            }
        }

        /*
         * @transformer senderrank
         * @formula (senderrank) the sender's display name, prefixed with their rank
         * @example Caster: !addcom !poke /me Pokes (senderrank) with a bar of soap.
         * User: !poke
         * Bot: /me Pokes Master User with a bar of soap.
         * @cached
         */
        function senderrank(args, event) {
            if (!args) {
                return {
                    result: String($.resolveRank(event.getSender())),
                    cache: true
                };
            }
        }

        /*
         * @transformer senderrankonly
         * @formula (senderrankonly) the sender's rank
         * @cached
         */
        function senderrankonly(args, event) {
            if (!args) {
                return {
                    result: String($.getRank(event.getSender())),
                    cache: true
                };
            }
        }

        /*
         * @transformer status
         * @formula (status) the current stream title
         * @example Caster: !addcom !status (pointtouser) current status is: (status)
         * User: !status
         * Bot: User -> current status is: Fun programming!
         * @cached
         */
        function status(args) {
            if (!args) {
                return {
                    result: String($.getStatus($.channelName)),
                    cache: true
                };
            }
        }

        /*
         * @transformer subscribers
         * @formula (subscribers) number of subscribers of this channel
         * @example Caster: !addcom !subs (subscribers) subscribers!
         * User: !subs
         * Bot: 10 subscribers!
         * @notes only works if the apioauth in botlogin.txt belongs to the broadcaster
         * @cached
         */
        function subscribers(args) {
            if (!args) {
                return {
                    result: String($.getSubscriberCount() + ' '),
                    cache: true
                };
            }
        }

        /*
         * @transformer team_member_followers
         * @formula (team_member_followers team:str, membername:str) number of followers of user membername in the provided team
         * @notes the team parameter should be the url slug for the team
         * @cached
         */
        function team_member_followers(args) {
            var teamObj,
                    teamMember;
            if ((match = args.match(/^ ([a-zA-Z0-9-_]+),\s([a-zA-Z0-9_]+)$/))) {
                teamObj = $.twitchteamscache.getTeam(match[1]);
                if (teamObj !== null) {
                    teamMember = teamObj.getTeamMember(match[2]);
                    if (teamMember !== null) {
                        return {
                            result: String(teamMember.get('followers')),
                            cache: true
                        };
                    } else {
                        return {
                            result: $.lang.get('customcommands.teamapi.member.404', match[1]),
                            cache: true
                        };
                    }
                } else {
                    return {
                        result: $.lang.get('customcommands.teamapi.team.404', match[2]),
                        cache: true
                    };
                }
            }
        }

        /*
         * @transformer team_member_game
         * @formula (team_member_game team:str, membername:str) game user membername in the provided team currently plays
         * @notes the team parameter should be the url slug for the team
         * @cached
         */
        function team_member_game(args) {
            var teamObj,
                    teamMember;
            if ((match = args.match(/^ ([a-zA-Z0-9-_]+),\s([a-zA-Z0-9_]+)$/))) {
                teamObj = $.twitchteamscache.getTeam(match[1]);
                if (teamObj !== null) {
                    teamMember = teamObj.getTeamMember(match[2]);
                    if (teamMember !== null) {
                        return {
                            result: String(teamMember.getString('game')),
                            cache: true
                        };
                    } else {
                        return {
                            result: $.lang.get('customcommands.teamapi.member.404', match[1]),
                            cache: true
                        };
                    }
                } else {
                    return {
                        result: $.lang.get('customcommands.teamapi.team.404', match[2]),
                        cache: true
                    };
                }
            }
        }

        /*
         * @transformer team_member_url
         * @formula (team_member_url team:str, membername:str) url of user membername in the provided team
         * @notes the team parameter should be the url slug for the team
         * @cached
         */
        function team_member_url(args) {
            var teamObj,
                    teamMember;
            if ((match = args.match(/^ ([a-zA-Z0-9-_]+),\s([a-zA-Z0-9_]+)$/))) {
                teamObj = $.twitchteamscache.getTeam(match[1]);
                if (teamObj !== null) {
                    teamMember = teamObj.getTeamMember(match[2]);
                    if (teamMember !== null) {
                        return {
                            result: String(teamMember.getString('url')),
                            cache: true
                        };
                    } else {
                        return {
                            result: $.lang.get('customcommands.teamapi.member.404', match[1]),
                            cache: true
                        };
                    }
                } else {
                    return {
                        result: $.lang.get('customcommands.teamapi.team.404', match[2]),
                        cache: true
                    };
                }
            }
        }

        /*
         * @transformer team_members
         * @formula (team_members team:str) number of members in the provided team
         * @notes the team parameter should be the url slug for the team
         * @cached
         */
        function team_members(args) {
            var teamObj;
            if ((match = args.match(/^ ([a-zA-Z0-9-_]+)$/))) {
                teamObj = $.twitchteamscache.getTeam(match[1]);
                if (teamObj !== null) {
                    return {
                        result: String(teamObj.getTotalMembers()),
                        cache: true
                    };
                } else {
                    return {
                        result: $.lang.get('customcommands.teamapi.team.404', match[1]),
                        cache: true
                    };
                }
            }
        }

        /*
         * @transformer team_name
         * @formula (team_name team:str) name of the provided team
         * @notes the team parameter should be the url slug for the team
         * @cached
         */
        function team_name(args) {
            var teamObj;
            if ((match = args.match(/^ ([a-zA-Z0-9-_]+)$/))) {
                teamObj = $.twitchteamscache.getTeam(match[1]);
                if (teamObj !== null) {
                    return {
                        result: String(teamObj.getName()),
                        cache: true
                    };
                } else {
                    return {
                        result: $.lang.get('customcommands.teamapi.team.404', match[1]),
                        cache: true
                    };
                }
            }
        }

        /*
         * @transformer team_random_member
         * @formula (team_random_member team:str) random member of the provided team
         * @notes the team parameter should be the url slug for the team
         */
        function team_random_member(args) {
            var teamObj;
            if ((match = args.match(/^ ([a-zA-Z0-9-_]+)$/))) {
                teamObj = $.twitchteamscache.getTeam(match[1]);
                if (teamObj !== null) {
                    return {
                        result: String(teamObj.getRandomMember()),
                        cache: false
                    };
                } else {
                    return {
                        result: $.lang.get('customcommands.teamapi.team.404', match[1]),
                        cache: true
                    };
                }
            }
        }

        /*
         * @transformer team_url
         * @formula (team_url team:str) url to the provided team
         * @notes the team parameter should be the url slug for the team
         * @cached
         */
        function team_url(args) {
            var teamObj;
            if ((match = args.match(/^ ([a-zA-Z0-9-_]+)$/))) {
                teamObj = $.twitchteamscache.getTeam(match[1]);
                if (teamObj !== null) {
                    return {
                        result: String(teamObj.getUrl()),
                        cache: true
                    };
                } else {
                    return {
                        result: $.lang.get('customcommands.teamapi.team.404', match[1]),
                        cache: true
                    };
                }
            }
        }

        /*
         * @transformer titleinfo
         * @formula (titleinfo) title + uptime if online
         * @example Caster: !addcom !title (pointtouser) Current title: (titleinfo).
         * User: !title
         * Bot: User -> Current title: Fun programming! Uptime: 3 hours, 20 minutes and 35 seconds.
         * @cached
         */
        function titleinfo(args) {
            var status;
            if (!args) {
                status = $.getStatus($.channelName);
                if (!status.trim()) {
                    return {
                        result: $.lang.get('streamcommand.title.no.title'),
                        cache: true
                    };
                } else if (!$.isOnline($.channelName)) {
                    return {
                        result: $.lang.get('streamcommand.title.offline', status),
                        cache: true
                    };
                } else {
                    return {
                        result: $.lang.get('streamcommand.title.online', status, String($.getStreamUptime($.channelName))),
                        cache: true
                    };
                }
            }
        }

        /*
         * @transformer touser
         * @formula (touser) display name of the user provided as an argument by the sender; sender's display name if no other is provided
         * @example Caster: !addcom !twitter (touser) Hey! Follow my Twitter!
         * User: !twitter
         * Bot: User Hey! Follow my Twitter!
         *
         * User: !twitter User2
         * Bot: User2 Hey! Follow my Twitter!
         * @cached
         */
        function touser(args, event) {
            temp = '';
            if (event.getArgs().length > 0) {
                temp = $.jsString(event.getArgs()[0]).replace(/[^a-zA-Z0-9_]/g, '');
            }
            if (temp.length === 0) {
                temp = event.getSender();
            }
            return {
                result: String($.username.resolve(temp)),
                cache: true
            };
        }

        /*
         * @transformer unescape
         * @formula (unescape str:str) unescape \\ \( \) to \ ( ) respectively
         * @raw
         * @cached
         */
        function unescape(args) {
            if ((match = args.match(/^ (.*)$/))) {
                return {
                    result: match[1],
                    raw: true,
                    cache: true
                };
            }
        }

        /*
         * @transformer uptime
         * @formula (uptime) how long the channel has been streaming this session; if offline, an error is sent to chat and the command is canceled
         * @cancels sometimes
         * @example Caster: !addcom !uptime (pointtouser) (channelname) has been live for (uptime).
         * User: !uptime
         * Bot: @User, PhantomBot has been live for 2 hours, 3 minutes and 30 seconds.
         * @cached
         */
        function uptime(args, event) {
            if (!args) {
                if (!$.isOnline($.channelName)) {
                    $.say($.userPrefix(event.getSender(), true) + $.lang.get('timesystem.uptime.offline', $.channelName));
                    return {cancel: true};
                }
                return {
                    result: $.getStreamUptime($.channelName),
                    cache: true
                };
            }
        }

        /*
         * @transformer useronly
         * @formula (useronly name:str) only allows the given user to use the command; multiple users separated by spaces is allowed; if another user attempts to use the command, an error is sent to chat (if permComMsg is enabled) and the command is canceled
         * @notes use @moderators as one of the user names to allow all moderators and admins
         * @notes use @admins as one of the user names to allow all admins
         * @cancels sometimes
         */
        function useronly(args, event) {
            if (args.match(/^(?:=|\s)(.*)$/) !== null) {
                match = args.match(/(@?\w+)/g);
                for (var x in match) {
<<<<<<< HEAD
                    if (match[x].match(/^@moderators$/) != null) {
                        if ($.checkUserPermission(event.getSender(), event.getTags(), $.PERMISSION.Mod)) {
                            return {result: ''};
                        }
                    } else if (match[x].match(/^@admins$/) != null) {
                        if ($.checkUserPermission(event.getSender(), event.getTags(), $.PERMISSION.Admin)) {
=======
                    if (match[x].match(/^@moderators$/) !== null) {
                        if ($.isModv3(event.getSender(), event.getTags())) {
                            return {result: ''};
                        }
                    } else if (match[x].match(/^@admins$/) !== null) {
                        if ($.isAdmin(event.getSender())) {
>>>>>>> 0cb8f25d
                            return {result: ''};
                        }
                    } else if (event.getSender().equalsIgnoreCase(match[x])) {
                        return {result: ''};
                    }
                }
                if ($.getIniDbBoolean('settings', 'permComMsgEnabled', true)) {
                    $.say($.whisperPrefix(event.getSender()) + $.lang.get('cmd.useronly', args.substring(1)));
                }
                return {cancel: true};
            }
        }

        /*
         * @transformer viewers
         * @formula (viewers) number of current viewers
         * @example Caster: !addcom !viewers We currently have (viewers) viewers watching us!
         * User: !viewers
         * Bot: We currently have 600 viewers watching us!
         * @cached
         */
        function viewers(args) {
            if (!args) {
                return {
                    result: String($.getViewers($.channelName) + ' '),
                    cache: true
                };
            }
        }

        /*
         * @transformer views
         * @formula (views) number of total view count for the stream
         * @cached
         */
        function views(args) {
            if (!args) {
                return {
                    result: String($.twitchcache.getViews()),
                    cache: true
                };
            }
        }

        /*
         * @transformer writefile
         * @formula (writefile filename:str, append:bool, text:str) writes the specified text to the provided file; if append is 'true', data is appended to the end of the file, otherwise the file is overwritten
         * @notes files will be placed in the addons folder, or a subfolder therein specified by the filename parameter
         * @example Caster: !addcom !settxt (writefile test.txt, true, (echo))
         */
        function writefile(args) {
            var fileName;
            if ((match = args.match(/^ (.+), (.+), (.+)$/))) {
                fileName = './addons/' + $.replace(match[1], '..', '');
                $.writeToFile(match[3], fileName, match[2] === 'true');
                return {result: '', cache: false};
            }
        }

        transformers = {
            '#': randomInt,
            '@sender': atSender,
            'adminonlyedit': adminonlyedit,
            'age': age,
            'alert': alert,
            'baresender': baresender,
            'channelname': channelname,
            'code': code,
            'command': command,
            'commandslist': commandslist,
            'count': count,
            'countdown': countdown,
            'countup': countup,
            'currenttime': currenttime,
            'customapi': customapi,
            'customapijson': customapijson,
            'downtime': downtime,
            'echo': echo,
            'encodeurl': encodeurl,
            'encodeurlparam': encodeurlparam,
            'followage': followage,
            'followdate': followdate,
            'follows': follows,
            'game': game,
            'gameinfo': gameinfo,
            'gameonly': gameonly,
            'gamesplayed': gamesplayed,
            'gettimevar': gettimevar,
            'help': help,
            'hours': hours,
            'hoursround': hoursround,
            'keywordcount': keywordcount,
            'lasttip': lasttip,
            'offlineonly': offlineonly,
            'onlineonly': onlineonly,
            'pay': pay,
            'playsound': playsound,
            'playtime': playtime,
            'pointname': pointname,
            'pointtouser': pointtouser,
            'points': points,
            'price': price,
            'random': random,
            'randomrank': randomrank,
            'readfile': readfile,
            'readfilerand': readfilerand,
            'repeat': repeat,
            'sender': sender,
            'senderrank': senderrank,
            'senderrankonly': senderrankonly,
            'status': status,
            'subscribers': subscribers,
            'team_member_followers': team_member_followers,
            'team_member_game': team_member_game,
            'team_member_url': team_member_url,
            'team_members': team_members,
            'team_name': team_name,
            'team_random_member': team_random_member,
            'team_url': team_url,
            'titleinfo': titleinfo,
            'touser': touser,
            'unescape': unescape,
            'uptime': uptime,
            'useronly': useronly,
            'viewers': viewers,
            'views': views,
            'writefile': writefile
        };
        for (i = 1; i <= 9; i++) {
            transformers[String(i)] = buildArgs(i);
        }

        return transformers;
    })();

    /*
     * @function tags
     * @export $
     * @param {string} event
     * @param {string} message
     * @param {bool} atEnabled
     * @param {object} localTransformers
     * @param {bool} disableGlobalTransformers
     * @return {string}
     */
    function tags(event, message, atEnabled, localTransformers, disableGlobalTransformers) {
        var match,
                tagFound = false,
                transformed,
                transformCache = {};

        if (atEnabled === undefined) {
            atEnabled = false;
        }

        if (disableGlobalTransformers === undefined) {
            disableGlobalTransformers = false;
        }

        if (localTransformers === undefined) {
            localTransformers = {};
        }

        message += '';  // make sure this is a JS string, not a Java string
        while ((match = message.match(/(?:[^\\]|^)(\(([^\\\s\|=()]*)([\s=\|](?:\\\(|\\\)|[^()])*)?\))/))) {
            var wholeMatch = match[1],
                    tagName = match[2].toLowerCase(),
                    tagArgs = match[3] ? unescapeTags(match[3]) : '',
                    thisTagFound = false;
            if (transformCache.hasOwnProperty(wholeMatch)) {
                $.replace(message, wholeMatch, transformCache[wholeMatch]);
                thisTagFound = true;
            } else {
                if (localTransformers.hasOwnProperty(tagName)
                        && (transformed = localTransformers[tagName](tagArgs, event))) {
                    thisTagFound = true;
                } else if (!disableGlobalTransformers && transformers.hasOwnProperty(tagName)
                        && (transformed = transformers[tagName](tagArgs, event))) {
                    thisTagFound = true;
                }

                if (thisTagFound) {
                    tagFound = true;
                    if (transformed.hasOwnProperty('cancel') && transformed.cancel) {
                        return null;
                    }
                    if (!transformed.hasOwnProperty('raw') || !transformed.raw) {
                        transformed.result = escapeTags(transformed.result);
                    }
                    if (transformed.hasOwnProperty('cache') && transformed.cache) {
                        transformCache[wholeMatch] = transformed.result;
                        message = $.replace(message, wholeMatch, transformed.result);
                    } else {
                        // only replace the first appearance
                        message = message.replace(wholeMatch, transformed.result);
                    }
                }
            }

            if (!thisTagFound) {
                message = $.replace(message, wholeMatch, '\\(' + wholeMatch.slice(1, -1) + '\\)');
            }
        }

        // custom commands without tags can be directed towards users by mods
        if (tagFound === -1
                && atEnabled
                && event.getArgs()[0] !== undefined
                && $.checkUserPermission(event.getSender(), event.getTags(), $.PERMISSION.Mod)) {
            return event.getArgs()[0] + ' -> ' + unescapeTags(message);
        }

        message = unescapeTags(message);

        if (message) {
            if (message.match('\n')) {
                var splitMessage = message.split('\n');

                for (var i = 0; i < splitMessage.length && i <= 4; ++i) {
                    $.say(splitMessage[i]);
                }
                return null;
            }
        }

        return message;
    }

    /*
     * @function addTagTransformer
     * @export $
     * @param {string} tag
     * @param {function} transformer
     */
    function addTagTransformer(tag, transformer) {
        transformers[tag.toLowerCase()] = transformer;
    }

    $.tags = tags;
    $.escapeTags = escapeTags;
    $.addTagTransformer = addTagTransformer;
})();<|MERGE_RESOLUTION|>--- conflicted
+++ resolved
@@ -1536,21 +1536,12 @@
             if (args.match(/^(?:=|\s)(.*)$/) !== null) {
                 match = args.match(/(@?\w+)/g);
                 for (var x in match) {
-<<<<<<< HEAD
                     if (match[x].match(/^@moderators$/) != null) {
                         if ($.checkUserPermission(event.getSender(), event.getTags(), $.PERMISSION.Mod)) {
                             return {result: ''};
                         }
                     } else if (match[x].match(/^@admins$/) != null) {
                         if ($.checkUserPermission(event.getSender(), event.getTags(), $.PERMISSION.Admin)) {
-=======
-                    if (match[x].match(/^@moderators$/) !== null) {
-                        if ($.isModv3(event.getSender(), event.getTags())) {
-                            return {result: ''};
-                        }
-                    } else if (match[x].match(/^@admins$/) !== null) {
-                        if ($.isAdmin(event.getSender())) {
->>>>>>> 0cb8f25d
                             return {result: ''};
                         }
                     } else if (event.getSender().equalsIgnoreCase(match[x])) {
