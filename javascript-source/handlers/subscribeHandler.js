--- conflicted
+++ resolved
@@ -37,40 +37,7 @@
     /*
      * @event newSubscriber
      */
-<<<<<<< HEAD
-    $.bind('twitchSubscribe', function(event) { // from twitch api
-        if (!$.bot.isModuleEnabled('./handlers/subscribeHandler.js')) {
-            return;
-        }
-
-        var subscriber = event.getSubscriber();
-
-        if (!$.inidb.exists('subscribed', subscriber)) {
-            $.addSubUsersList(subscriber);
-            $.restoreSubscriberStatus(subscriber, true);
-        }
-    });
-
-    /**
-     * @event twitchUnSubscribe
-     */
-    $.bind('twitchUnsubscribe', function(event) { // from twitch api
-        if (!$.bot.isModuleEnabled('./handlers/subscribeHandler.js')) {
-            return;
-        }
-
-        var subscriber = event.getSubscriber();
-
-        if ($.inidb.exists('subscribed', subscriber)) {
-            $.delSubUsersList(subscriber);
-            $.restoreSubscriberStatus(subscriber, true);
-        }
-    });
-
-    $.bind('newSubscriber', function(event) { // From twitchnotify
-=======
     $.bind('newSubscriber', function(event) {
->>>>>>> 3814c8b3
         var subscriber = event.getSubscriber(),
             message = subMessage;
 
@@ -82,13 +49,6 @@
             if (message.match(/\(reward\)/g)) {
                 message = $.replace(message, '(reward)', String(subReward));
             }
-<<<<<<< HEAD
-            if (subReward > 0 && $.bot.isModuleEnabled('./systems/pointSystem.js')) {
-                $.inidb.incr('points', subscriber, subReward);
-            }
-=======
-
->>>>>>> 3814c8b3
             $.say(message);
             $.addSubUsersList(subscriber);
             $.restoreSubscriberStatus(subscriber, true);
@@ -113,13 +73,6 @@
             if (message.match(/\(reward\)/g)) {
                 message = $.replace(message, '(reward)', String(subReward));
             }
-<<<<<<< HEAD
-            if (subReward > 0 && $.bot.isModuleEnabled('./systems/pointSystem.js')) {
-                $.inidb.incr('points', subscriber, subReward);
-            }
-=======
-
->>>>>>> 3814c8b3
             $.say(message);
             $.addSubUsersList(subscriber);
             $.restoreSubscriberStatus(subscriber, true);
@@ -160,26 +113,19 @@
                 for (i = 0; i < months; i++, emotes.push(customEmote));
                 message = $.replace(message, '(customemote)', emotes.join(' '));
             }
-<<<<<<< HEAD
-            if (reSubRewardToggle) {
-                if (reSubReward > 0 && $.bot.isModuleEnabled('./systems/pointSystem.js')) {
-                    $.inidb.incr('points', resubscriber, reSubReward);
-                }
-            } else {
-                if (subReward > 0 && $.bot.isModuleEnabled('./systems/pointSystem.js')) {
-                    $.inidb.incr('points', resubscriber, subReward);
-                }
-			}
-=======
-
->>>>>>> 3814c8b3
             $.say(message);
             $.addSubUsersList(resubscriber);
             $.restoreSubscriberStatus(resubscriber, true);
             $.inidb.set('streamInfo', 'lastReSub', resubscriber);
-            if (subReward > 0) {
-                $.inidb.incr('points', subscriber, subReward);
-            }
+            if (reSubRewardToggle) {
+                if (reSubReward > 0) {
+                    $.inidb.incr('points', resubscriber, reSubReward);
+                }
+            } else {
+                if (subReward > 0) {
+                    $.inidb.incr('points', resubscriber, subReward);
+                }
+			      }
         }
     });
 
@@ -211,25 +157,6 @@
             $.say($.whisperPrefix(sender) + (primeSubWelcomeToggle ? $.lang.get('subscribehandler.new.primesub.toggle.on') : $.lang.get('subscribehandler.new.primesub.toggle.off')));
         }
 
-<<<<<<< HEAD
-        /**
-         * @commandpath resubwelcometoggle - Enable or disable resubsciption alerts.
-         */
-        if (command.equalsIgnoreCase('resubwelcometoggle')) {
-            if (reSubWelcomeToggle) {
-                $.inidb.set('subscribeHandler', 'reSubscriberWelcomeToggle', false);
-                reSubWelcomeToggle = false;
-                $.say($.whisperPrefix(sender) + $.lang.get('subscribehandler.resub.toggle.off'));
-                $.log.event(sender + ' disabled re-subscriber announcements');
-                return;
-            } else {
-                $.inidb.set('subscribeHandler', 'reSubscriberWelcomeToggle', true);
-                reSubWelcomeToggle = true;
-                $.say($.whisperPrefix(sender) + $.lang.get('subscribehandler.resub.toggle.on'));
-                $.log.event(sender + ' enabled re-subscriber announcements');
-                return;
-            }
-=======
         /*
          * @commandpath resubwelcometoggle - Enable or disable resubsciption alerts.
          */
@@ -237,26 +164,15 @@
             reSubWelcomeToggle = !reSubWelcomeToggle;
             $.setIniDbBoolean('subscribeHandler', 'reSubscriberWelcomeToggle', reSubWelcomeToggle);
             $.say($.whisperPrefix(sender) + (reSubWelcomeToggle ? $.lang.get('subscribehandler.resub.toggle.on') : $.lang.get('subscribehandler.resub.toggle.off')))
->>>>>>> 3814c8b3
         }
 		
-		/**
+		    /**
          * @commandpath resubrewardtoggle - Enable or disable resubsciption rewards to be separate from subscription rewards.
          */
         if (command.equalsIgnoreCase('resubrewardtoggle')) {
-            if (reSubRewardToggle) {
-                $.inidb.set('subscribeHandler', 'reSubscriberRewardToggle', false);
-                reSubRewardToggle = false;
-                $.say($.whisperPrefix(sender) + $.lang.get('subscribehandler.resub.reward.toggle.off'));
-                $.log.event(sender + ' disabled re-subscriber rewards separation');
-                return;
-            } else {
-                $.inidb.set('subscribeHandler', 'reSubscriberRewardToggle', true);
-                reSubRewardToggle = true;
-                $.say($.whisperPrefix(sender) + $.lang.get('subscribehandler.resub.reward.toggle.on'));
-                $.log.event(sender + ' enabled re-subscriber rewards separation');
-                return;
-            }
+            reSubRewardToggle = !reSubRewardToggle;
+            $.setIniDbBoolean('subscribeHandler', 'reSubscriberRewardToggle', reSubRewardToggle);
+            $.say($.whisperPrefix(sender) + (reSubRewardToggle ? $.lang.get('subscribehandler.resub.reward.toggle.on') : $.lang.get('subscribehandler.resub.reward.toggle.off')))
         }
 
         /*
@@ -305,26 +221,15 @@
          * @commandpath subscribereward [points] - Set an award for subscribers.
          */
         if (command.equalsIgnoreCase('subscribereward')) {
-<<<<<<< HEAD
-            if (args.length === 0) {
+            if (isNaN(parseInt(action))) {
                 $.say($.whisperPrefix(sender) + $.lang.get('subscribehandler.sub.reward.usage'));
-                return;
-            }
-            $.inidb.set('subscribeHandler', 'subscribeReward', parseInt(args[0]));
-            subReward = parseInt(args[0]);
-            $.say($.whisperPrefix(sender) + $.lang.get('subscribehandler.sub.reward.set'));
-            $.log.event(sender + ' changed the subscriber reward to ' + subReward);
-            return;
-=======
-            if (isNaN(parseInt(action))) {
-                $.say($.whisperPrefix(sender) + $.lang.get('subscribehandler.reward.usage'));
                 return;
             }
 
             subReward = parseInt(action);
             $.setIniDbNumber('subscribeHandler', 'subscribeReward', subReward);
-            $.say($.whisperPrefix(sender) + $.lang.get('subscribehandler.reward.set'));
->>>>>>> 3814c8b3
+            $.say($.whisperPrefix(sender) + $.lang.get('subscribehandler.sub.reward.set'));
+
         }
 		
 		/**
