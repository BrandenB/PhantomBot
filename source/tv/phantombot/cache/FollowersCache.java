/*
 * Copyright (C) 2016-2023 phantombot.github.io/PhantomBot
 *
 * This program is free software: you can redistribute it and/or modify
 * it under the terms of the GNU General Public License as published by
 * the Free Software Foundation, either version 3 of the License, or
 * (at your option) any later version.
 *
 * This program is distributed in the hope that it will be useful,
 * but WITHOUT ANY WARRANTY; without even the implied warranty of
 * MERCHANTABILITY or FITNESS FOR A PARTICULAR PURPOSE.  See the
 * GNU General Public License for more details.
 *
 * You should have received a copy of the GNU General Public License
 * along with this program.  If not, see <http://www.gnu.org/licenses/>.
 */
package tv.phantombot.cache;

import java.time.Duration;
import java.time.Instant;
import java.time.ZonedDateTime;
import java.time.format.DateTimeFormatter;
import java.time.temporal.ChronoUnit;
import java.util.Map;
import java.util.concurrent.ConcurrentHashMap;
import java.util.concurrent.Future;
import java.util.concurrent.ScheduledFuture;
import java.util.concurrent.TimeUnit;

import org.json.JSONArray;
import org.json.JSONObject;

import com.gmt2001.datastore.DataStore;
import com.gmt2001.twitch.cache.ViewerCache;
import com.gmt2001.twitch.eventsub.EventSub;
import com.gmt2001.util.concurrent.ExecutorService;

import reactor.core.publisher.Mono;
import tv.phantombot.CaselessProperties;
import tv.phantombot.PhantomBot;
import tv.phantombot.event.EventBus;
import tv.phantombot.event.twitch.follower.TwitchFollowEvent;
import tv.phantombot.event.twitch.follower.TwitchFollowsInitializedEvent;
import tv.phantombot.twitch.api.Helix;

/**
 * Periodically checks the API for new followers
 *
 * @author gmt2001
 */
public final class FollowersCache {

    private static final FollowersCache INSTANCE = new FollowersCache();
    private boolean firstUpdate = true;
    private ScheduledFuture<?> update;
    private Future<?> fullUpdate;
    private ScheduledFuture<?> fullUpdateTimeout = null;
    private int total = 0;
    private boolean killed = false;
    private Map<String, Instant> recent = new ConcurrentHashMap<>();
    private static final long RECENT_TIME_M = 15;
    private static final long MAX_ANNOUNCE_MINUTES = 30;

    public static FollowersCache instance() {
        return INSTANCE;
    }

    private FollowersCache() {
        this.update = ExecutorService.scheduleAtFixedRate(() -> {
            Thread.currentThread().setName("FollowersCache::updateCache");
            com.gmt2001.Console.debug.println("FollowersCache::updateCache");
            try {
                this.updateCache(false, null, 0);
            } catch (Exception ex) {
                com.gmt2001.Console.err.printStackTrace(ex);
            }
            Instant now = Instant.now();
            recent.entrySet().forEach(kv -> {
                if (kv.getValue().isBefore(now)) {
                    recent.remove(kv.getKey());
                }
            });
        }, 30, 30, TimeUnit.SECONDS);
        this.fullUpdate = ExecutorService.submit(() -> {
            Thread.currentThread().setName("FollowersCache::fullUpdateCache");
            com.gmt2001.Console.debug.println("FollowersCache::fullUpdateCache");
            try {
                this.updateCache(true, null, 0);
            } catch (Exception ex) {
                com.gmt2001.Console.err.printStackTrace(ex);
            }
        });
    }

    /**
     * @botproperty pullallfollowers - If `true`, pull all followers into the cache on startup; otherwise, only the first 50k. Default `false`
     * @botpropertycatsort pullallfollowers 300 20 Twitch
     */
    private void updateCache(boolean full, String after, int iteration) {
        if (after != null && Helix.instance().remainingRateLimit() < (Helix.instance().maxRateLimit() / 2)) {
            Mono.delay(Duration.ofSeconds(5)).doFinally((sig) -> this.updateCache(full, after, iteration)).subscribe();
            return;
        }

        Helix.instance().getChannelFollowersAsync(null, 100, after).doOnSuccess(jso -> {
            if (!jso.has("status")) {
                this.total = jso.optInt("total");
                JSONArray jsa = jso.getJSONArray("data");
                boolean foundFollow = false;
                DataStore datastore = PhantomBot.instance().getDataStore();
                for (int i = 0; i < jsa.length(); i++) {
                    String loginName = jsa.getJSONObject(i).optString("user_login");
                    String followedAt = jsa.getJSONObject(i).optString("followed_at");
                    if (full && datastore.exists("followed", loginName)
                        && datastore.exists("followedDate", loginName)
                        && datastore.get("followedDate", loginName).equals(followedAt)) {
                        foundFollow = true;
                    }
                    this.addFollow(loginName, followedAt, full);
                }

                if (full && jso.has("pagination") && !jso.isNull("pagination")) {
                    String cursor = jso.getJSONObject("pagination").optString("cursor");

                    int target = CaselessProperties.instance().getPropertyAsBoolean("pullallfollowers", false) ? 2 : 1;

                    if (!killed){
                        if (cursor != null && !cursor.isBlank() && (target > 1 || iteration < 500) &&
                            (!foundFollow || datastore.GetInteger("settings", "", "FollowersCache.fullUpdateCache") < target)) {
                            if (iteration == 500) {
                                datastore.SetInteger("settings", "", "FollowersCache.fullUpdateCache", 1);
                            }
                            if (iteration > 0 && iteration % 100 == 0) {
                                this.fullUpdateTimeout = ExecutorService.schedule(() -> {
                                    this.updateCache(full, cursor, iteration + 1);
                                }, 5, TimeUnit.SECONDS);
                            } else {
                                this.updateCache(full, cursor, iteration + 1);
                            }
                        } else {
                            datastore.SetInteger("settings", "", "FollowersCache.fullUpdateCache", target);
                        }
                    }
                }

                if (!full && firstUpdate) {
                    firstUpdate = false;
                    EventBus.instance().postAsync(new TwitchFollowsInitializedEvent());
                }
            }
        }).subscribe();
    }

    /**
     * Adds a follow to the cache, and sends notifications if necessary
     * @param loginName The login name of the follower
     * @param followedAt The ISO8601 timestamp when the follow ocurred
     */
    public void addFollow(String loginName, ZonedDateTime followedAt) {
        this.addFollow(loginName, followedAt, false);
    }

    /**
     * Adds a follow to the cache, and sends notifications if necessary
     * @param loginName The login name of the follower
     * @param followedAt The ISO8601 timestamp when the follow ocurred
     * @param silent If {@code true}, don't announce the follow
     */
    public void addFollow(String loginName, ZonedDateTime followedAt, boolean silent) {
        this.addFollow(loginName, followedAt.format(DateTimeFormatter.ISO_INSTANT), silent);
    }

    /**
     * Adds a follow to the cache, and sends notifications if necessary
     * @param loginName The login name of the follower
     * @param followedAt The ISO8601 timestamp when the follow ocurred
     */
    public void addFollow(String loginName, String followedAt) {
        this.addFollow(loginName, followedAt, false);
    }

    /**
     * Adds a follow to the cache, and sends notifications if necessary
     * @param loginName The login name of the follower
     * @param followedAt The ISO8601 timestamp when the follow ocurred
     * @param silent If {@code true}, don't announce the follow
     */
    public void addFollow(String loginName, String followedAt, boolean silent) {
        DataStore datastore = PhantomBot.instance().getDataStore();
        loginName = loginName.toLowerCase();
        if (!datastore.exists("followedDate", loginName)) {
            datastore.set("followedDate", loginName, followedAt);
        }
        if (!datastore.exists("followed", loginName)) {
            datastore.set("followed", loginName, "true");
            if (!silent && !this.recent.containsKey(loginName)
<<<<<<< HEAD
                && Duration.between(this.followedDate(loginName), Instant.now()).abs().toMinutes() < MAX_ANNOUNCE_MINUTES) {
=======
                && Duration.between(this.followedDate(loginName), ZonedDateTime.now()).abs().toMinutes() < MAX_ANNOUNCE_MINUTES) {
>>>>>>> 79bf6c65
                this.recent.put(loginName, Instant.now().plus(RECENT_TIME_M, ChronoUnit.MINUTES));
                EventBus.instance().postAsync(new TwitchFollowEvent(loginName, followedAt));
            }
        }
    }

    /**
     * Returns the total number of followers, according to Twitch API
     *
     * @return
     */
    public int total() {
        return this.total;
    }

    /**
     * Indicates if the specified user currently follows the channel
     *
     * @param loginName The login name of the user
     * @return
     */
    public boolean follows(String loginName) {
        JSONObject jso = Helix.instance().getChannelFollowers(ViewerCache.instance().getByLogin(loginName).id(), 1, null);
        if (!jso.has("status")) {
            JSONArray jsa = jso.getJSONArray("data");
            if (jsa.length() > 0) {
                this.addFollow(jsa.getJSONObject(0).optString("user_login"), jsa.getJSONObject(0).optString("followed_at"));
                return true;
            }
        }

        return false;
    }

    /**
     * Indicates if the specified user has followed at some point in the past, within the limits of the bots records
     *
     * @param loginName The login name of the user
     * @return
     */
    public boolean followed(String loginName) {
        return PhantomBot.instance().getDataStore().exists("followed", loginName);
    }

    /**
     * Indicates the earliest timestamp when the bot is aware of the specified user following as a string
     *
     * @param loginName The login name of the user
     * @return
     */
    public String followedDateString(String loginName) {
        return PhantomBot.instance().getDataStore().get("followedDate", loginName);
    }

    /**
     * Indicates the earliest timestamp when the bot is aware of the specified user following
     *
     * @param loginName The login name of the user
     * @return
     */
    public ZonedDateTime followedDate(String loginName) {
        return EventSub.parseDate(this.followedDateString(loginName));
    }

    public void kill() {
        this.killed = true;
        this.update.cancel(false);
        this.fullUpdate.cancel(false);
        if (this.fullUpdateTimeout != null) {
            this.fullUpdateTimeout.cancel(false);
        }
    }
}<|MERGE_RESOLUTION|>--- conflicted
+++ resolved
@@ -194,11 +194,7 @@
         if (!datastore.exists("followed", loginName)) {
             datastore.set("followed", loginName, "true");
             if (!silent && !this.recent.containsKey(loginName)
-<<<<<<< HEAD
-                && Duration.between(this.followedDate(loginName), Instant.now()).abs().toMinutes() < MAX_ANNOUNCE_MINUTES) {
-=======
                 && Duration.between(this.followedDate(loginName), ZonedDateTime.now()).abs().toMinutes() < MAX_ANNOUNCE_MINUTES) {
->>>>>>> 79bf6c65
                 this.recent.put(loginName, Instant.now().plus(RECENT_TIME_M, ChronoUnit.MINUTES));
                 EventBus.instance().postAsync(new TwitchFollowEvent(loginName, followedAt));
             }
