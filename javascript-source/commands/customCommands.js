--- conflicted
+++ resolved
@@ -417,17 +417,8 @@
 
                 if (isNaN(parseInt(group))) {
                     group = $.getGroupIdByName(group);
-<<<<<<< HEAD
                 } else {
                     group = parseInt(group);
-=======
-                    var groupname = $.getGroupNameById(group);
-                    if ($.isSwappedSubscriberVIP() && group === 3) {
-                        group = 5;
-                    } else if ($.isSwappedSubscriberVIP() && group === 5) {
-                        group = 3;
-                    }
->>>>>>> 0cb8f25d
                 }
 
                 var groupname = $.getGroupNameById(group);
@@ -461,17 +452,8 @@
                 
                 if (isNaN(parseInt(group))) {
                     group = $.getGroupIdByName(group);
-<<<<<<< HEAD
                 } else {
                     group = parseInt(group);
-=======
-                    var groupname = $.getGroupNameById(group);
-                    if ($.isSwappedSubscriberVIP() && group === 3) {
-                        group = 5;
-                    } else if ($.isSwappedSubscriberVIP() && group === 5) {
-                        group = 3;
-                    }
->>>>>>> 0cb8f25d
                 }
 
                 var groupname = $.getGroupNameById(group);
