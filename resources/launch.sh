#!/usr/bin/env bash
#
# Copyright (C) 2016-2023 phantombot.github.io/PhantomBot
#
# This program is free software: you can redistribute it and/or modify
# it under the terms of the GNU General Public License as published by
# the Free Software Foundation, either version 3 of the License, or
# (at your option) any later version.
#
# This program is distributed in the hope that it will be useful,
# but WITHOUT ANY WARRANTY; without even the implied warranty of
# MERCHANTABILITY or FITNESS FOR A PARTICULAR PURPOSE.  See the
# GNU General Public License for more details.
#
# You should have received a copy of the GNU General Public License
# along with this program.  If not, see <http://www.gnu.org/licenses/>.
#

#
# PhantomBot Launcher - Linux and macOS
#
# Please run the following to launch the bot, the chmod is required only once.
# % chmod +x launch.sh
# % ./launch.sh
#
# Usage available by using the --help flag
#

unset DISPLAY

##### Script Settings #######

# Required Java major version
javarequired=17

# Minimum Ubuntu version to support the required Java version
ubuntumin=18.04
ubuntuminname="bionic beaver"

# Minimum Debian version to support the required Java version
debianmin=11
debianminname="bullseye"

# Minimum RHEL/CentOS version to support the required Java version
rhelmin=9

# Minimum Fedora version to support the required Java version
fedoramin=37

#############################

# Determine the directory of the running script
pushd . > '/dev/null';
SCRIPT_PATH="${BASH_SOURCE[0]:-$0}";

while [ -h "$SCRIPT_PATH" ];
do
    cd "$( dirname -- "$SCRIPT_PATH"; )";
    SCRIPT_PATH="$( readlink -f -- "$SCRIPT_PATH"; )";
done

cd "$( dirname -- "$SCRIPT_PATH"; )" > '/dev/null';
SCRIPT_PATH="$( pwd; )";
popd  > '/dev/null'

# Switch to script directory
pushd "$SCRIPT_PATH"

# Internal vars
tmp=""
interactive="-Dinteractive"
hwname="$( uname -m )"
trylinux=0
trymac=0
tryarm64=0
tryarm32=0
daemon=0
myjava=0
JAVA=""

POSITIONAL_ARGS=()

# Parse arguments
while [[ $# -gt 0 ]]; do
  case $1 in
    --daemon)
      daemon=1
      shift
      ;;
    --java)
      JAVA="$2"
      myjava=1
      shift
      shift
      ;;
    --help)
      echo "Usage: launch.sh [options] [args]"
      echo ""
      echo "Options:"
      echo "  --daemon                        Enables daemon mode (STDIN disabled)"
      echo "  --java </path/to/jre/bin/java>  Overrides the first Java executable attempted"
      echo "  args                            Arguments to pass to PhantomBot.jar"
      echo ""
      echo "JVM flags can be passed by editing the java.opt.custom file"
      exit 0
    ;;
    *)
      POSITIONAL_ARGS+=("$1")
      shift
      ;;
  esac
done

set -- "${POSITIONAL_ARGS[@]}"

# Ensure running user has chown if daemon mode
# Also disable interactive switch
if (( daemon == 1 )); then
    interactive=""
    if [[ ! -O "PhantomBot.jar" ]]; then
        echo "The directory is not chown by the service user"
        echo "Please run the following command to fix this:"
        echo "   sudo chown ${EUID} ${SCRIPT_PATH}"

        exit 1
    fi
fi

# Determine which builtin runtimes to try
if [[ "$OSTYPE" =~ "darwin" ]]; then
    trymac=1

    if [[ "$(sysctl -n machdep.cpu.brand_string)" =~ "Apple" ]]; then
        tryarm64=1
    fi
fi
if [[ "$hwname" =~ "arm64" || "$hwname" =~ "aarch64" ]]; then
    tryarm64=1
elif [[ "$hwname" =~ "arm" ]]; then
    tryarm32=1
fi
if [[ "$hwname" =~ "x86_64" || "$MACHTYPE" =~ "x86_64" ]]; then
    trylinux=1
fi

success=0

# Try command line Java
if (( success == 0 && myjava == 1 )); then
    chm=$(chmod u+x $JAVA 2>/dev/null)
    jver=$($JAVA --version 2>/dev/null)
    res=$?
    jvermaj=$(echo "$jver" | awk 'FNR == 1 { print $2 }' | cut -d . -f 1)
    if (( res == 0 && jvermaj == javarequired )); then
        success=1
    fi
fi

# Try java-runtime-linux
if (( success == 0 && trylinux == 1 )); then
    JAVA="./java-runtime-linux/bin/java"
    chm=$(chmod u+x $JAVA 2>/dev/null)
    jver=$($JAVA --version 2>/dev/null)
    res=$?
    jvermaj=$(echo "$jver" | awk 'FNR == 1 { print $2 }' | cut -d . -f 1)
    if (( res == 0 && jvermaj == javarequired )); then
        success=1
    fi
fi

# Try java-runtime-macos
if (( success == 0 && trymac == 1 )); then
    JAVA="./java-runtime-macos/bin/java"
    chm=$(chmod u+x $JAVA 2>/dev/null)
    jver=$($JAVA --version 2>/dev/null)
    res=$?
    jvermaj=$(echo "$jver" | awk 'FNR == 1 { print $2 }' | cut -d . -f 1)
    if (( res == 0 && jvermaj == javarequired )); then
        success=1
    fi
fi

# Try java-runtime-arm64
if (( success == 0 && tryarm64 == 1 )); then
    JAVA="./java-runtime-arm64/bin/java"
    chm=$(chmod u+x $JAVA 2>/dev/null)
    jver=$($JAVA --version 2>/dev/null)
    res=$?
    jvermaj=$(echo "$jver" | awk 'FNR == 1 { print $2 }' | cut -d . -f 1)
    if (( res == 0 && jvermaj == javarequired )); then
        success=1
    fi
fi

# Try java-runtime-arm32
if (( success == 0 && tryarm32 == 1 )); then
    JAVA="./java-runtime-arm32/bin/java"
    chm=$(chmod u+x $JAVA 2>/dev/null)
    jver=$($JAVA --version 2>/dev/null)
    res=$?
    jvermaj=$(echo "$jver" | awk 'FNR == 1 { print $2 }' | cut -d . -f 1)
    if (( res == 0 && jvermaj == javarequired )); then
        success=1
    fi
fi

# Try system java
if (( success == 0 )); then
    JAVA=$(which java)
    res1=$?
    jver=$($JAVA --version 2>/dev/null)
    res2=$?
    jvermaj=$(echo "$jver" | awk 'FNR == 1 { print $2 }' | cut -d . -f 1)
    if (( res1 == 0 && res2 == 0 && jvermaj == javarequired )); then
        success=1
    fi
fi

# Print instructions if no Java satisfied requirements
if (( success == 0 )); then
    echo "PhantomBot requires Java ${javarequired} to run"
    echo
    echo "Eclipse Temurin by Adoptium is the officially supported JVM of PhantomBot"
    echo "Information about Adoptium is available at: https://adoptium.net"
    echo

    # macOS link to instructions
    if [[ "$OSTYPE" =~ "darwin" ]]; then
        echo "Please install the Eclipse Temurin ${javarequired} JRE package"
        echo
        echo "Instructions to install Temurin are at: https://adoptium.net/installation/macOS/"
        echo
        echo "NOTE: For Apple Silicon \(M1 or M2\) computers, download the aarch64 version"
    else
        # Linux instructions
        osdist=$(awk '/^ID(_LIKE)?=/' /etc/os-release | sed 's/"//g' | sort --field-separator== --key=1,1 --dictionary-order --reverse | cut -d = -f 2 | awk 'FNR == 1')
        osdist2=$(awk '/^ID(_LIKE)?=/' /etc/os-release | sed 's/"//g' | sort --field-separator== --key=1,1 --dictionary-order --reverse | cut -d = -f 2 | awk 'FNR == 2')
        osver=$(awk '/^VERSION_ID=/' /etc/os-release | sed 's/"//g' | cut -d = -f 2)

        echo "Please install the package temurin-${javarequired}-jdk"
        echo

       # Warn on old Ubuntu
        if [[ "$osdist" == *"ubuntu"* ]] && (( osver < ubuntumin )); then
            echo "WARNING: You are running an Ubuntu derivative lower than version ${ubuntumin} (${ubuntuminname})"
            echo "Java ${javarequired} may not be available on this version"
            echo "It is recommended to upgrade to at least Ubuntu ${ubuntumin} (${ubuntuminname})"
            echo "NOTE: Upgrading the major version of the OS usually means a clean install (wipe)"
            echo
        # Warn on old Debian
        elif [[ "$osdist" == *"debian"* ]] && (( osver < debianmin )); then
            echo "WARNING: You are running a Debian derivative lower than version ${debianmin} (${debianminname})"
            echo "Java ${javarequired} may not be available on this version"
            echo "It is recommended to upgrade to at least Debian ${debianmin} (${debianminname})"
            echo "NOTE: Upgrading the major version of the OS usually means a clean install (wipe)"
            echo
        # Warn on old RHEL/CentOS
        elif [[ "$osdist" == *"rhel"* || "$osdist2" == *"rhel"* ]] && (( osver < rhelmin )); then
            echo "WARNING: You are running a RHEL derivative lower than version ${rhelmin}"
            echo "Java ${javarequired} may not be available on this version"
            echo "It is recommended to upgrade to at least RHEL ${rhelmin}"
            echo "NOTE: Upgrading the major version of the OS usually means a clean install (wipe)"
            echo
        # Warn on old Fedora
        elif [[ "$osdist" == *"fedora"* ]] && (( osver < fedoramin )); then
            echo "WARNING: You are running a Fedora derivative lower than version ${fedoramin}"
            echo "Java ${javarequired} may not be available on this version"
            echo "It is recommended to upgrade to at least Fedora ${fedoramin}"
            echo "NOTE: Upgrading the major version of the OS usually means a clean install (wipe)"
            echo
        fi

        echo "Instructions to add the Eclipse Adoptium repository and install Temurin are at: https://adoptium.net/installation/linux/"
        echo
        echo "After installing Temurin, use this command to ensure it is the default Java installation:"
        echo "   sudo update-alternatives --config java"
        echo
        echo "When you issue the update-alternatives command, select the option for temurin-${javarequired}-jdk"
    fi

    exit 1
fi

chm=$(chmod u+x $( dirname -- "$( dirname -- "$JAVA" )" )/lib/jspawnhelper 2>/dev/null)

if mount | grep '/tmp' | grep -q noexec; then
    mkdir -p ${SCRIPT_PATH}/tmp
    tmp="-Djava.io.tmpdir=${SCRIPT_PATH}/tmp"
fi

<<<<<<< HEAD
touch java.opt.custom

${JAVA} @java.opt ${tmp} ${interactive} @java.opt.custom -jar PhantomBot.jar "$@"
=======
function launch {
    touch java.opt.custom

    ${JAVA} @java.opt ${tmp} ${interactive} @java.opt.custom -jar PhantomBot.jar "$@"

    if (( $? == 53 )); then
        launch
    fi
}

launch

>>>>>>> 79bf6c65
popd<|MERGE_RESOLUTION|>--- conflicted
+++ resolved
@@ -288,11 +288,6 @@
     tmp="-Djava.io.tmpdir=${SCRIPT_PATH}/tmp"
 fi
 
-<<<<<<< HEAD
-touch java.opt.custom
-
-${JAVA} @java.opt ${tmp} ${interactive} @java.opt.custom -jar PhantomBot.jar "$@"
-=======
 function launch {
     touch java.opt.custom
 
@@ -305,5 +300,4 @@
 
 launch
 
->>>>>>> 79bf6c65
 popd