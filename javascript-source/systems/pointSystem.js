--- conflicted
+++ resolved
@@ -71,12 +71,9 @@
             $.registerChatSubcommand(newName, 'bonus', 1);
             $.registerChatSubcommand(newName, 'resetall', 1);
             $.registerChatSubcommand(newName, 'setmessage', 1);
-<<<<<<< HEAD
             $.registerChatSubcommand(newName, 'setactivebonus', 1);
         } 
-=======
-        }
->>>>>>> 5a6ad0a8
+        
 
         if (newName2 && newCommand && !$.commandExists(newName2)) {
             $.registerChatCommand('./systems/pointSystem.js', newName2, 7);
