<?xml version="1.0" encoding="UTF-8"?>

<!--

Copyright (C) 2016-2023 phantombot.github.io/PhantomBot

This program is free software: you can redistribute it and/or modify
it under the terms of the GNU General Public License as published by
the Free Software Foundation, either version 3 of the License, or
(at your option) any later version.

This program is distributed in the hope that it will be useful,
but WITHOUT ANY WARRANTY; without even the implied warranty of
MERCHANTABILITY or FITNESS FOR A PARTICULAR PURPOSE.  See the
GNU General Public License for more details.

You should have received a copy of the GNU General Public License
along with this program.  If not, see <http://www.gnu.org/licenses/>.

-->


<ivy-module version="2.0" xmlns:e="http://ant.apache.org/ivy/extra">
    <info organisation="tv.phantombot" module="phantombot" revision="custom" status="integration" branch="custom">
        <license name="The GNU General Public License, Version 3" url="https://www.gnu.org/licenses/gpl-3.0.html"/>
        <repository name="PhantomBot" url="https://github.com/PhantomBot/PhantomBot" artifacts="true"/>
        <description homepage="https://phantombot.dev">
            PhantomBot is a Twitch chat bot powered by Java.
            PhantomBot has many modern features out of the box such as a built-in webpanel,
            enhanced moderation, games, a point system, raffles, custom commands, a music player, and more!
            PhantomBot can also be integrated with many services such as Discord, TipeeeStream,
            StreamLabs, and StreamElements!

            Additional functionality is enabled through the use of third-party modules.
        </description>
    </info>
    <configurations defaultconf="default">
        <conf name="default"/>
        <conf name="lib.extra"/>
    </configurations>
    <dependencies defaultconf="default">
<<<<<<< HEAD
        <dependency org="org.jooq" name="jooq" rev="3.18.4"/>
        <dependency org="com.discord4j" name="discord4j-core" rev="3.2.4"/>
=======
        <dependency org="com.discord4j" name="discord4j-core" rev="3.2.5"/>
>>>>>>> 362a4841
        <dependency org="com.h2database" name="h2" rev="2.1.214"/>
        <dependency org="com.h2database" name="h2" rev="1.4.200" conf="lib.extra->default"/>
        <dependency org="com.rollbar" name="rollbar-java" rev="1.10.0"/>
        <dependency org="commons-codec" name="commons-codec" rev="1.15"/>
        <dependency org="commons-io" name="commons-io" rev="2.12.0"/>
        <dependency org="io.netty" name="netty-codec-http" rev="4.1.93.Final"/>
        <dependency org="io.netty" name="netty-transport-native-epoll" rev="4.1.93.Final" />
        <dependency org="io.netty" name="netty-transport-native-kqueue" rev="4.1.93.Final" />
        <dependency org="io.projectreactor.netty" name="reactor-netty" rev="1.1.7"/>
        <dependency org="com.mysql" name="mysql-connector-j" rev="8.0.33"/>
        <dependency org="net.engio" name="mbassador" rev="1.3.2"/>
        <dependency org="org.apache.commons" name="commons-text" rev="1.10.0"/>
        <dependency org="org.json" name="json" rev="20230227"/>
        <dependency org="org.mozilla" name="rhino" rev="1.7.14"/>
        <dependency org="org.slf4j" name="slf4j-nop" rev="2.0.7"/>
        <dependency org="org.xerial" name="sqlite-jdbc" rev="3.42.0.0"/>
        <dependency org="com.vdurmont" name="emoji-java" rev="5.1.1" />
    </dependencies>
</ivy-module><|MERGE_RESOLUTION|>--- conflicted
+++ resolved
@@ -39,12 +39,8 @@
         <conf name="lib.extra"/>
     </configurations>
     <dependencies defaultconf="default">
-<<<<<<< HEAD
         <dependency org="org.jooq" name="jooq" rev="3.18.4"/>
-        <dependency org="com.discord4j" name="discord4j-core" rev="3.2.4"/>
-=======
         <dependency org="com.discord4j" name="discord4j-core" rev="3.2.5"/>
->>>>>>> 362a4841
         <dependency org="com.h2database" name="h2" rev="2.1.214"/>
         <dependency org="com.h2database" name="h2" rev="1.4.200" conf="lib.extra->default"/>
         <dependency org="com.rollbar" name="rollbar-java" rev="1.10.0"/>
