/*
 * Copyright (C) 2016-2021 phantombot.github.io/PhantomBot
 *
 * This program is free software: you can redistribute it and/or modify
 * it under the terms of the GNU General Public License as published by
 * the Free Software Foundation, either version 3 of the License, or
 * (at your option) any later version.
 *
 * This program is distributed in the hope that it will be useful,
 * but WITHOUT ANY WARRANTY; without even the implied warranty of
 * MERCHANTABILITY or FITNESS FOR A PARTICULAR PURPOSE.  See the
 * GNU General Public License for more details.
 *
 * You should have received a copy of the GNU General Public License
 * along with this program.  If not, see <http://www.gnu.org/licenses/>.
 */

$(function () {
    const helpers = {};

    // Delay in ms for animations.
    helpers.DELAY_MS = 325;
    // Debug states enums.
    helpers.DEBUG_STATES = {
        NONE: 0,
        DEBUG: 1,
        INFO: 2,
        FORCE: 3
    };
    // Debug status. 0 = off | 1 = on.
    helpers.DEBUG_STATE = (localStorage.getItem('phantombot_debug_state') !== null ? parseInt(localStorage.getItem('phantombot_debug_state')) : helpers.DEBUG_STATES.NONE);
    // Debug types.
    helpers.LOG_TYPE = helpers.DEBUG_STATES;
    // Panel version. SEE: https://semver.org/
    // Example: MAJOR.MINOR.PATCH
    helpers.PANEL_VERSION = "NONE";

    helpers.hashmap = [];

    /*
     * @function adds commas to thousands.
     *
     * @param  {String} number
     * @return {String}
     */
    helpers.parseNumber = function (number) {
        return (number + '').replace(/\B(?=(\d{3})+(?!\d))/g, ',');
    };

    /*
     * @function Fixes the number
     *
     * @param  {String} number
     * @return {JSON}
     */
    helpers.fixNumber = function (number, force) {
        const newNumber = parseInt(number.toString().replace(/,/g, ''));
        const thousandReplace = 9999;
        const millionReplace = 999999;

        if (!isNaN(newNumber)) {
            if (newNumber > thousandReplace && newNumber < millionReplace) {
                return ((newNumber / 1000).toFixed(1) + 'K');
            } else if (newNumber > millionReplace) {
                return ((newNumber / 1000000).toFixed(1) + 'M');
            }
        }

        return number;
    };

    /*
     * @function checks if the object has a valid string or number.
     *
     * @param  {Object} obj
     * @return {Boolean}
     */
    helpers.isValidNumberOrString = function (obj) {
        let value = (typeof obj === 'object' ? obj.val() : obj);

        if (isNaN(value)) {
            if (typeof value === 'string' && value.length > 0) {
                return true;
            }
        } else {
            if (typeof value === 'number' && value > 0) {
                return true;
            }
        }
        return false;
    };

    /*
     * @function Checks if the value is null and returns the default if it is.
     *
     * @param  {String} value
     * @param  {String} def
     * @return {String}
     */
    helpers.getDefaultIfNullOrUndefined = function (value, def) {
        if (value === null || value === undefined) {
            return def;
        } else {
            return value;
        }
    };

    /*
     * @function gets the proper event message.
     *
     * @param  {Object} event
     * @return {String}
     */
    helpers.getEventMessage = function (event) {
        switch (event.type.toLowerCase()) {
            case 'subscriber':
                return (event.username + ' just subscribed at tier ' + event.tier + '!');
            case 'prime subscriber':
                return (event.username + ' just subscribed with Twitch Prime!');
            case 'prime resubscriber':
                return (event.username + ' just resubscribed with Twitch Prime for ' + event.months + ' months!');
            case 'resubscriber':
                return (event.username + ' just resubscribed at tier ' + event.tier + ' for ' + event.months + ' months!');
            case 'follower':
                return (event.username + ' just followed!');
            case 'bits':
                return (event.username + ' just cheered ' + event.amount + ' bits!');
            case 'host':
                return (event.username + ' just hosted with ' + event.viewers + ' viewers!');
            case 'tip':
                return (event.username + ' just tipped ' + event.amount + ' ' + event.currency + '!');
            case 'raid':
                return (event.username + ' raided for ' + event.viewers + ' viewers!');
            case 'gifted subscription':
                return (event.username + ' gifted a subscription to ' + event.recipient + ' at tier ' + event.tier + '!');
            case 'anonymous gifted subscription':
                return ('An anonymous viewer gifted a subscription to ' + event.recipient + ' at tier ' + event.tier + '!');
            case 'mass gifted subscription':
                return (event.username + ' gifted subscriptions to ' + event.amount + ' viewers at tier ' + event.tier + '!');
            case 'anonymous mass gifted subscription':
                return ('An anonymous viewer gifted subscriptions to ' + event.amount + ' viewers at tier ' + event.tier + '!');
        }
    };

    /*
     * @function that gets the right color for an event.
     *
     * @param  {String} event
     * @return {String}
     */
    // Use these colours for this function: https://mdbootstrap.com/css/colors/
    helpers.getEventColor = function (event) {
        switch (event.toLowerCase()) {
            case 'subscriber':
                return 'background-color: #16b7d9;';
            case 'prime subscriber':
                return 'background-color: #1667d9;';
            case 'prime resubscriber':
                return 'background-color: #1637d9;';
            case 'resubscriber':
                return 'background-color: #1697d9;';
            case 'follower':
                return 'background-color: #c62828;';
            case 'bits':
                return 'background-color: #6441a5;';
            case 'host':
                return 'background-color: #ed4c1c;';
            case 'tip':
                return 'background-color: #846195;';
            case 'raid':
                return 'background-color: #4caf50;';
            case 'gifted subscription':
                return 'background-color: #01579b;';
            case 'anonymous gifted subscription':
                return 'background-color: #666666;';
            case 'mass gifted subscription':
                return 'background-color: #01779b;';
            case 'anonymous mass gifted subscription':
                return 'background-color: #aaaaaa;';
        }
    };

    /*
     * @function handle input validation
     *
     * @param {Object} obj
     * @param {Function} validator
     * @return {Boolean}
     *
     * Validator takes obj as argument should return null if the input is valid or else an error message.
     */
<<<<<<< HEAD
    helpers.handleInput = function(obj, validator) {
=======
    helpers.handleInputString = function (obj) {
>>>>>>> 1045ed81
        if (obj.length === 0) {
            helpers.logError('Failed to validate input due to the object being null.', helpers.LOG_TYPE.FORCE);
            return;
        }

        // Make sure the input has a value in it.
        const validationResult = validator(obj);
        if (typeof validationResult === 'string') {
            if (!obj.parent().hasClass('has-error')) {
                // Add the error class to the parent.
                obj.parent().addClass('has-error');
                // Append text saying the form cannot be empty.
                obj.after($('<p/>', {
                    'class': 'help-block',
                    'text': validationResult
                }));
                let btn = obj.closest('form').find('button');
                if (btn.data('candisable') !== undefined) {
                    // Disable the button
                    obj.closest('form').find('button').prop('disabled', true).addClass('disabled');
                }
                toastr.error('Invalid input field.');
                return false;
            }
        } else {
            if (obj.parent().find('p').length > 0) {
                if (obj.parent().hasClass('has-error')) {
                    // Remove error class.
                    obj.parent().removeClass('has-error');
                    // Remove the help text.
                    obj.parent().find('p').remove();
                    // Enabled the button again.
                    obj.closest('form').find('button').prop('disabled', false).removeClass('disabled');
                    return true;
                }
            }
        }
        return !obj.parent().hasClass('has-error');
    };

    /*
     * @function handles the string input checks.
     *
     * @param {Object} obj
     * @return {Boolean}
     */
    helpers.handleInputString = function(obj) {
        return helpers.handleInput(obj, function (obj) {
            if (obj.val().length < 1) {
                return 'You cannot leave this field empty.';
            }
            return null;
        });
    };

    /*
     * @function handles the number input checks.
     *
     * @param  {Object} obj
     * @return {Boolean}
     */
<<<<<<< HEAD
    helpers.handleInputNumber = function(obj, min, max) {
        return helpers.handleInput(obj, function (obj) {
            min = (min === undefined ? 0 : min);
            let newMax = (max === undefined ? Number.MAX_SAFE_INTEGER : max);
=======
    helpers.handleInputNumber = function (obj, min, max) {
        if (obj.length === 0) {
            helpers.logError('Failed to handle number due to the object being null.', helpers.LOG_TYPE.FORCE);
            return;
        }

        min = (min === undefined ? 0 : min);
        let newMax = (max === undefined ? Number.MAX_SAFE_INTEGER : max);
>>>>>>> 1045ed81

            if (isNaN(parseInt(obj.val())) || isNaN(obj.val()) || parseInt(obj.val()) < min || parseInt(obj.val()) > newMax) {
                return 'Please enter a number that is greater or equal to ' + min + (max !== undefined ? ' and less or equal than ' + newMax + '' : '') + '.';
            }
            return null;
        });
    };

    /*
     * @function handles the date input checks.
     *
     * @param  {Object} obj
     * @return {Boolean}
     */
<<<<<<< HEAD
    helpers.handleInputDate = function(obj) {
        return helpers.handleInput(obj, function (obj) {
            let matched = obj.val().match(/^((\d{2}|\d{4})(\\|\/|\.|-)(\d{2})(\\|\/|\.|-)(\d{4}|\d{2}))$/);
=======
    helpers.handleInputDate = function (obj) {
        if (obj.length === 0) {
            helpers.logError('Failed to handle date due to the object being null.', helpers.LOG_TYPE.FORCE);
            return;
        }
>>>>>>> 1045ed81

            if (matched === null || ((matched[6].length < 4 && matched[2].length == 2) || (matched[6].length == 2 && matched[2].length < 4))) {
                return 'Please enter a valid date (mm/dd/yyyy or dd/mm/yyyy).';
            }
            return null;
        });
    };

    /*
     * @function handles hiding info for the panels (the four dashboard info panels).
     *
     * @param {Object} obj
     * @param {String} id
     */
    helpers.handlePanelToggleInfo = function (obj, id) {
        id = 'phantombot_' + id.substring(id.indexOf('-') + 1);

        if (localStorage.getItem(id) === 'false') {
            if (parseInt(obj.data('number').replace(/,/g, '')) < 9999) {
                obj.html(obj.data('number'));
            } else {
                obj.html($('.small-box').width() < 230 ? obj.data('parsed') : obj.data('number'));
            }
            localStorage.setItem(id, 'true');
        } else {
            obj.html('Hidden');
            localStorage.setItem(id, 'false');
        }
    };

    /*
     * @function handles setting the info for the panels (the four dashboard info panels).
     *
     * @param {Object} obj
     * @param {String} id
     */
    helpers.handlePanelSetInfo = function (obj, id, parsed) {
        let item = localStorage.getItem('phantombot_' + id.substring(id.indexOf('-') + 1)),
                isSmall = $('.small-box').width() < 230;

        if (item === 'true' || item === null) {
            if (parseInt(obj.data('number').replace(/,/g, '')) < 9999) {
                obj.html(obj.data('number'));
            } else {
                obj.html(isSmall ? parsed : obj.data('number'));
            }
        } else {
            obj.html('Hidden');
        }
        obj.data('parsed', parsed);
    };

    /*
     * @function Adds padding to the date with a 0.
     *
     * @param  {String} dateString
     * @return {String}
     */
    helpers.getPaddedDateString = function (dateString) {
        let dateMatches = dateString.match(/((\d+)|([^\d]*))/g);

        for (let i = 0; i < dateMatches.length; i++) {
            if (parseInt(dateMatches[i]) < 10 && !dateMatches[i].startsWith('0')) {
                dateMatches[i] = ('0' + dateMatches[i]);
            }
        }

        return dateMatches.join('');
    };

    /*
     * @function Generates a basic modal, you have to append your own body with jQuery.
     *
     * @param  {String}   id
     * @param  {String}   title
     * @param  {String}   btn
     * @param  {Object}   body
     * @param  {Function} onClose
     * @return {Object}
     */
    helpers.getModal = function (id, title, btn, body, onClose) {
        return $('<div/>', {
            'class': 'modal fade',
            'tabindex': '99',
            'id': id
        }).append($('<div/>', {
            'class': 'modal-dialog'
        }).append($('<div/>', {
            'class': 'modal-content'
        }).append($('<div/>', {
            'class': 'modal-header'
        }).append($('<button/>', {
            'type': 'button',
            'class': 'close',
            'data-dismiss': 'modal',
            'html': '&times;'
        })).append($('<h4/>', {
            'class': 'modal-title',
            'text': title
        }))).append($('<div/>', {
            'class': 'modal-body',
            'html': body
        })).append($('<div/>', {
            'class': 'modal-footer'
        }).append($('<button/>', {
            'class': 'btn btn-primary',
            'type': 'button',
            'text': btn,
            'click': onClose
        })).append($('<button/>', {
            'class': 'btn btn-default',
            'type': 'button',
            'text': 'Cancel',
            'data-dismiss': 'modal'
        }))))).on('shown.bs.modal', function () {
            $('#' + id).focus();
        }).on('hidden.bs.modal', function () {
            $('#' + id).remove();
        });
    };

    /*
     * @function Generates an advance modal, you have to append your own body with jQuery.
     *
     * @param  {String}   id
     * @param  {String}   title
     * @param  {String}   btn
     * @param  {Object}   body
     * @param  {Function} onClose
     * @return {Object}
     */
    helpers.getAdvanceModal = function (id, title, btn, body, onClose) {
        return $('<div/>', {
            'class': 'modal fade',
            'tabindex': '99',
            'id': id
        }).append($('<div/>', {
            'class': 'modal-dialog'
        }).append($('<div/>', {
            'class': 'modal-content'
        }).append($('<div/>', {
            'class': 'modal-header'
        }).append($('<button/>', {
            'type': 'button',
            'class': 'close',
            'data-dismiss': 'modal',
            'html': '&times;'
        })).append($('<h4/>', {
            'class': 'modal-title',
            'text': title
        }))).append($('<div/>', {
            'class': 'modal-body',
            'html': body
        })).append($('<div/>', {
            'class': 'modal-footer'
        }).append($('<button/>', {
            'class': 'btn btn-default pull-left',
            'type': 'button',
            'data-toggle': 'collapse',
            'data-target': '#advance-collapse',
            'html': $('<span/>', {
                'class': 'glyphicon glyphicon-chevron-down pull-right',
                'style': 'top: 4px; padding-left: 5px;'
            })
        }).append($('<span/>', {
            'class': 'collapse-btn',
            'html': 'Show Advanced'
        }))).append($('<button/>', {
            'class': 'btn btn-primary',
            'type': 'button',
            'text': btn,
            'click': onClose
        })).append($('<button/>', {
            'class': 'btn btn-default',
            'type': 'button',
            'text': 'Cancel',
            'data-dismiss': 'modal'
        }))))).on('shown.bs.modal', function () {
            $('#' + id).focus();
        }).on('hidden.bs.modal', function () {
            $('#' + id).remove();
        }).on('show.bs.collapse', function () {
            $(this).find('.glyphicon').removeClass('glyphicon-chevron-down').addClass('glyphicon-chevron-up');
            $(this).find('.collapse-btn').html('Hide Advanced');
        }).on('hide.bs.collapse', function () {
            $(this).find('.glyphicon').removeClass('glyphicon-chevron-up').addClass('glyphicon-chevron-down');
            $(this).find('.collapse-btn').html('Show Advanced');
        });
    };

    /*
     * @function Generates an input group
     *
     * @param  {String}  id
     * @param  {String}  type
     * @param  {String}  title
     * @param  {String}  placeholder
     * @param  {String}  value
     * @param  {String}  toolTip
     * @param  {Boolean} disabled
     * @return {Object}
     */
    helpers.getInputGroup = function (id, type, title, placeholder, value, toolTip, disabled) {
        return $('<div/>', {
            'class': 'form-group'
        }).append($('<label/>', {
            'html': $('<b/>', {
                'text': title
            })
        })).append($('<input/>', {
            'id': id,
            'type': type,
            'class': 'form-control',
            'style': 'margin-top: 5px;',
            'data-toggle': 'tooltip',
            'title': toolTip,
            'data-str': type,
            'placeholder': placeholder,
            'value': (value === undefined ? '' : (value + ''))
        }).prop('disabled', (disabled === undefined ? false : disabled)));
    };

    /*
     * @function Generates a textarea group
     *
     * @param  {String}  id
     * @param  {String}  type
     * @param  {String}  title
     * @param  {String}  placeholder
     * @param  {String}  value
     * @param  {String}  toolTip
     * @param  {Boolean} unlimited
     * @return {Object}
     */
    helpers.getTextAreaGroup = function (id, type, title, placeholder, value, toolTip, unlimited) {
        return $('<div/>', {
            'class': 'form-group'
        }).append($('<label/>', {
            'html': $('<b/>', {
                'text': title
            })
        })).append($('<textarea/>', {
            'id': id,
            'type': type,
            'maxlength': (unlimited ? Number.MAX_SAFE_INTEGER : 480),
            'class': 'form-control',
            'style': 'margin-top: 5px;',
            'rows': '2',
            'data-toggle': 'tooltip',
            'title': toolTip,
            'data-str': type,
            'placeholder': placeholder,
            'text': (value === undefined ? '' : (value + ''))
        }));
    };

    /*
     * @function Generates a dropdown.
     *
     * @param  {String} id
     * @param  {String} title
     * @param  {String} def
     * @param  {Array}  options
     * @param  {String} toolTip
     * @return {Object}
     */
    helpers.getDropdownGroup = function (id, title, def, options, toolTip) {
        return  $('<div/>', {
            'class': 'form-group'
        }).append($('<label/>', {
            'html': $('<b/>', {
                'text': title
            })
        })).append($('<div/>', {
            'class': 'dropdown',
            'data-toggle': 'tooltip',
            'title': toolTip
        }).append($('<select/>', {
            'class': 'form-control',
            'id': id,
            'text': def,
            'style': 'width: 100%; cursor: pointer;',
            'data-toggle': 'dropdown'
        }).append($('<option/>', {
            'html': def,
            'selected': 'true',
            'disabled': 'true',
            'hidden': 'true'
        })).append(options.map(function (option) {
            return $('<option/>', {
                'html': option
            });
        }))));
    };

    helpers.getDropdownGroupWithGrouping = function (id, title, options, toolTip) {
        return  $('<div/>', {
            'class': 'form-group'
        }).append($('<label/>', {
            'html': $('<b/>', {
                'text': title
            })
        })).append($('<div/>', {
            'class': 'dropdown',
            'data-toggle': 'tooltip',
            'title': toolTip
        }).append($('<select/>', {
            'class': 'form-control select2 select2-hidden-accessible',
            'id': id,
            'style': 'width: 100%; cursor: pointer;'
        }).append(options.map(function (option) {
            let selected = option.selected;
            let roles = option.options;
            let group = $('<optgroup/>', {
                'label': option.title
            });

            for (let i = 0; i < roles.length; i++) {
                let o = $('<option/>', {
                    'html': roles[i].name,
                    'id': roles[i]._id
                });

                if (roles[i].value !== undefined) {
                    o.attr('value', roles[i].value);
                }

                if (roles[i].selected !== undefined && roles[i].selected === true) {
                    o.attr('selected', 'selected');
                } else if (selected !== undefined && selected.indexOf(roles[i]._id) > -1) {
                    o.attr('selected', 'selected');
                }

                if (roles[i].disabled !== undefined && roles[i].disabled === true) {
                    o.attr('disabled', 'disabled');
                }

                group.append(o);
            }

            return group;
        }))));
    };

    /*
     * @function Generates a multi-select dropdown.
     *
     * @param  {String} id
     * @param  {String} title
     * @param  {Array}  options [
     {
     'title': 'Some title',
     'options': [
     {
     'name': 'option name',
     'selected': 'true'
     },
     ...
     ]
     },
     ...
     ]
     * @param  {String} toolTip
     * @return {Object}
     */
    helpers.getMultiDropdownGroup = function (id, title, options, toolTip) {
        return  $('<div/>', {
            'class': 'form-group'
        }).append($('<label/>', {
            'html': $('<b/>', {
                'text': title
            })
        })).append($('<div/>', {
            'class': 'dropdown',
            'data-toggle': 'tooltip',
            'title': toolTip
        }).append($('<select/>', {
            'class': 'form-control select2 select2-hidden-accessible',
            'multiple': 'multiple',
            'id': id,
            'style': 'width: 100%; cursor: pointer;'
        }).append(options.map(function (option) {
            let selected = option.selected;
            let roles = option.options;
            let group = $('<optgroup/>', {
                'label': option.title
            });

            for (let i = 0; i < roles.length; i++) {
                let o = $('<option/>', {
                    'html': roles[i].name,
                    'id': roles[i]._id
                });

                if (roles[i].selected !== undefined && roles[i].selected === 'true') {
                    o.attr('selected', 'selected');
                } else if (selected !== undefined && selected.indexOf(roles[i]._id) > -1) {
                    o.attr('selected', 'selected');
                }

                group.append(o);
            }

            return group;
        }))));
    };

    /*
     * @function Generates a multi-select dropdown.
     *
     * @param  {String} id
     * @param  {String} title
     * @param  {Array}  options [
     {
     'name': 'option name',
     'selected': 'true'
     },
     ...
     * ]
     * @param  {String} toolTip
     * @return {Object}
     */
    helpers.getFlatMultiDropdownGroup = function (id, title, options, toolTip) {
        return  $('<div/>', {
            'class': 'form-group'
        }).append($('<label/>', {
            'html': $('<b/>', {
                'text': title
            })
        })).append($('<div/>', {
            'class': 'dropdown',
            'data-toggle': 'tooltip',
            'title': toolTip
        }).append($('<select/>', {
            'class': 'form-control select2 select2-hidden-accessible',
            'multiple': 'multiple',
            'id': id,
            'style': 'width: 100%; cursor: pointer;'
        }).append(options.map(function (option) {
            let o = $('<option/>', {
                'html': option.name,
                'id': option._id
            });
            if (option.selected !== undefined && option.selected === 'true') {
                o.attr('selected', 'selected');
            }
            return o;
        }))));
    };

    /*
     * @function gets a checkbox
     *
     * @param  {String}  id
     * @param  {Boolean} value
     * @param  {String}  text
     * @param  {String}  tooltip
     * @return {Object}
     */
    helpers.getCheckBox = function (id, value, text, tooltip) {
        return $('<div/>', {
            'class': 'pretty p-icon'
        }).append($('<input/>', {
            'id': id,
            'type': 'checkbox',
            'data-toggle': 'tooltip',
            'title': tooltip,
            'checked': value
        })).append($('<div/>', {
            'class': 'state p-default'
        }).append($('<i/>', {
            'class': 'icon fa fa-check'
        })).append($('<label/>', {
            'text': text
        })));



        // return $('<div/>', {
        //     'class': 'checkbox',
        //     'style': 'margin-top: 0px; !important'
        // }).append($('<label/>', {
        //     'style': 'margin-right: 10px;',
        //     'data-toggle': 'tooltip',
        //     'title': tooltip
        // }).append($('<input/>', {
        //     'type': 'checkbox',
        //     'id': id,
        //     'style': 'cursor: pointer;'
        // }).prop('checked', value)).append(text));
    };

    /*
     * @function gets a collapsible accordion panel.
     *
     * @param  {String} id
     * @param  {String} title
     * @param  {String} body
     * @return {Object}
     */
    helpers.getCollapsibleAccordion = function (id, title, body) {
        return $('<div/>', {
            'class': 'panel panel-default'
        }).append($('<div/>', {
            'class': 'panel-heading'
        }).append($('<a/>', {
            'data-toggle': 'collapse',
            'data-parent': '#accordion',
            'style': 'color: #ccc !important',
            'text': '',
            'href': '#' + id
        }).append($('<h4/>', {
            'class': 'panel-title',
            'html': title
        })))).append($('<div/>', {
            'class': 'panel-collapse collapse' + (id.endsWith('1') ? ' in' : ''), // If the ID ends with one, this one should be opened by default.
            'id': id
        }).append($('<div/>', {
            'class': 'panel-body',
            'html': body
        })));
    };

    /*
     * @function gets the confrim delete modal
     *
     * @param  {String}   id
     * @param  {String}   title
     * @param  {Boolean}  hasBodyMsg
     * @param  {String}   closeMessage
     * @param  {Function} onClose
     * @return {Object}
     */
    helpers.getConfirmDeleteModal = function (id, title, hasBodyMsg, closeMessage, onClose) {
        swal({
            'title': title,
            'text': (hasBodyMsg ? 'Once removed, it be will gone forever.' : ''),
            'icon': 'warning',
            'reverseButtons': true,
            'buttons': {
                'confirm': {
                    'text': 'Delete',
                    'visible': true
                },
                'cancel': {
                    'text': 'Cancel',
                    'visible': true
                }
            },
            'dangerMode': true
        }).then(function (isRemoved) {
            if (isRemoved) {
                onClose();
                swal(closeMessage, {
                    'icon': 'success'
                });
            }
        });
    };

    /*
     * @function Generates a random string.
     *
     * @param  {Number} len
     * @return {String}
     */
    helpers.getRandomString = function (len) {
        let randStr = '0123456789abcdefghijklmnopqrstuvwxyzABCDEFGHIJKLMNOPQRSTUVWXYZ',
                str = '';

        for (let i = 0; i < len; i++) {
            str += randStr.charAt(Math.floor(Math.random() * randStr.length));
        }

        return str;
    };

    /*
     * @function Creates a new timer interval.
     *
     * @param {Function} func
     * @param {Number}   interval
     */
    helpers.setInterval = function (func, interval) {
        timers.push(setInterval(func, interval));
    };

    /*
     * @function Creates a new timer timeout.
     *
     * @param {Function} func
     * @param {Number}   timeout
     */
    helpers.setTimeout = function (func, timeout) {
        timers.push(setTimeout(func, timeout));
    };

    /*
     * @function Clears all timers.
     */
    helpers.clearTimers = function () {
        for (let i = 0; i < timers.length; i++) {
            clearInterval(timers[i]);
        }
    };

    /*
     * @function checked if a module is on.
     *
     * @param  {String}|{Array} id
     * @return {Boolean}
     */
    helpers.getModuleStatus = function (id, toggle, swit) {
        if (typeof id === 'object') {
            for (let i = 0; i < id.length; i++) {
                if (toggle === 'false') {
                    //$('#' + id[i]).slideUp(helpers.DELAY_MS);
                    $('#' + id[i] + ' *').prop('disabled', true);
                } else {
                    //$('#' + id[i]).slideDown(helpers.DELAY_MS);
                    $('#' + id[i] + ' *').prop('disabled', false);
                }
            }
            // Handle the switch toggle
            $('#' + swit).prop('checked', toggle === 'true');
        } else {
            if (toggle === 'false') {
                $('#' + id + 'Toggle').prop('checked', false);
                //$('#' + id).slideUp(helpers.DELAY_MS);
                $('#' + id + ' *').prop('disabled', true);
            } else {
                $('#' + id + 'Toggle').prop('checked', true);
                //$('#' + id).slideDown(helpers.DELAY_MS);
                $('#' + id + ' *').prop('disabled', false);
            }
        }
        return toggle === 'true';
    };

    /*
     * @function Same as the function above but doesn't return anything but true.
     *
     * @param  {String}|{Array} id
     * @return {Boolean}
     */
    helpers.handleModuleLoadUp = function (id, toggle, swit) {
        return helpers.getModuleStatus(id, toggle, swit);
    };

    /*
     * @function Gets the group ID by its name.
     *
     * @param  {String}  name
     * @param  {Boolean} asString
     * @return {Number}
     */
    helpers.getGroupIdByName = function (name, asString) {
        switch (name.toLowerCase()) {
            case 'casters':
            case 'caster':
                return (asString ? '0' : 0);
            case 'administrators':
            case 'administrator':
                return (asString ? '1' : 1);
            case 'moderators':
            case 'moderator':
                return (asString ? '2' : 2);
            case 'subscribers':
            case 'subscriber':
                return (asString ? '3' : 3);
            case 'donators':
            case 'donator':
                return (asString ? '4' : 4);
            case 'vips':
            case 'vip':
                return (asString ? '5' : 5);
            case 'regulars':
            case 'regular':
                return (asString ? '6' : 6);
            default:
                return (asString ? '7' : 7);
        }
    };

    /*
     * @function Gets the group ID by its name.
     *
     * @param  {String}  name
     * @param  {Boolean} asString
     * @return {Number}
     */
    helpers.getDiscordGroupIdByName = function (name, asString) {
        /*switch (name.toLowerCase()) {
         case 'administrators':
         case 'administrator':
         return (asString ? '1' : 1);
         default:
         return (asString ? '0' : 0);
         }*/

        return 'null';
    };

    /*
     * @function Gets the group name by its ID.
     *
     * @param  {String} id
     * @return {Number}
     */
    helpers.getGroupNameById = function (id) {
        switch (id.toString()) {
            case '0':
                return 'Caster';
            case '1':
                return 'Administrators';
            case '2':
                return 'Moderators';
            case '3':
                return 'Subscribers';
            case '4':
                return 'Donators';
            case '5':
                return 'vips';
            case '6':
                return 'Regulars';
            default:
                return 'Viewers';
        }
    };

    /*
     * @function Gets the group name by its ID.
     *
     * @param  {String} j
     * @return {Number}
     */
    helpers.getDiscordGroupNameById = function (j) {
        let json = JSON.parse(j);
        let roles = [];
        let perms = [];

        for (let i = 0; i < json.roles.length; i++) {
            if (json.roles[i].selected == 'true')
                roles.push(json.roles[i].name);
        }

        if (roles.length === 0) {
            roles.push('None');
        }

        for (let i = 0; i < json.permissions.length; i++) {
            if (json.permissions[i].selected == 'true')
                perms.push(json.permissions[i].name);
        }

        if (perms.length === 0) {
            perms.push('None');
        }

        return {
            roles: roles,
            perms: perms
        };
    };

    /*
     * @function Handles the dark mode toggle.
     *
     * @param {Boolean} isDark
     * @param {Boolean} isAtLoadUp
     */
    helpers.handleDarkMode = function (isDark, isAtLoadUp) {
        // Only load styles once.
        if (helpers.isStylesLoaded !== undefined) {
            return;
        }
        helpers.isStylesLoaded = true;

        let head = $('head');

        if (isDark) {
            // select2.
            head.append($('<link/>', {
                'rel': 'stylesheet',
                'href': 'vendors/select2/select2.dark.min.css'
            }));

            // AdminLTE.
            head.append($('<link/>', {
                'rel': 'stylesheet',
                'href': 'vendors/adminlte/css/AdminLTE.dark.min.css'
            }));

            // skins.
            head.append($('<link/>', {
                'rel': 'stylesheet',
                'href': 'vendors/adminlte/css/skins/skin-purple.dark.min.css'
            }));

            // AdminLTE.
            head.append($('<link/>', {
                'rel': 'stylesheet',
                'href': 'css/style.dark.min.css'
            }));
        } else {
            // select2.
            head.append($('<link/>', {
                'rel': 'stylesheet',
                'href': 'vendors/select2/select2.min.css'
            }));

            // AdminLTE.
            head.append($('<link/>', {
                'rel': 'stylesheet',
                'href': 'vendors/adminlte/css/AdminLTE.min.css'
            }));

            // skins.
            head.append($('<link/>', {
                'rel': 'stylesheet',
                'href': 'vendors/adminlte/css/skins/skin-purple.min.css'
            }));

            // AdminLTE.
            head.append($('<link/>', {
                'rel': 'stylesheet',
                'href': 'css/style.min.css'
            }));
        }
    };

    helpers.addNotification = function (html) {
        if ($('#notifications-total').data('notification-amount') === undefined) {
            $('#notifications-total').data('notification-amount', 0);
        }
        let newval = $('#notifications-total').data('notification-amount') + 1;

        $('#notifications-total').data('notification-amount', newval);
        $('#notifications-total').html(newval);
        $('#notifications-amount').html(newval).prop('style', 'display: inline;');
        $('#notifications-menu-ul').append($('<li/>').append(html));
    };

    /*
     * @function Handles showing new updates to the user.
     *
     * @param {String} version
     * @param {String} downloadLink
     */
    helpers.handleNewBotUpdate = function (version, downloadLink) {
        if (version !== null) {
            if ($('#notifications-total').data('updateisset') === undefined) {
                // Send a warning to the user.
                toastr.warning('New update available for PhantomBot!', {
                    'timeOut': 2000
                });

                let html = '';
                if (version.startsWith("nightly-")) {
                    html = 'Nightly build ' + version.substr(8) + ' of PhantomBot is now availabel to download! <br>' +
                            'You can grab your own copy of nightly build ' + version.substr(8) + ' of PhantomBot ' +
                            $('<a/>', {'target': '_blank', 'rel': 'noopener noreferrer'}).prop('href', downloadLink).append('here.')[0].outerHTML + ' <br>' +
                            '<b>Please check ' +
                            $('<a/>', {'target': '_blank', 'rel': 'noopener noreferrer'}).prop('href', 'https://phantombot.github.io/PhantomBot/guides/#guide=content/setupbot/updatebot').append('this guide')[0].outerHTML +
                            ' on how to properly update PhantomBot.</b>';
                } else {
                    html = 'Version ' + version + ' of PhantomBot is now availabel to download! <br>' +
                            'You can view the changes of this version ' +
                            $('<a/>', {'target': '_blank', 'rel': 'noopener noreferrer'}).prop('href', 'https://github.com/PhantomBot/PhantomBot/releases/' + version).append('here')[0].outerHTML + '. <br>' +
                            'You can grab your own copy of version ' + version + ' of PhantomBot ' +
                            $('<a/>', {'target': '_blank', 'rel': 'noopener noreferrer'}).prop('href', downloadLink).append('here.')[0].outerHTML + ' <br>' +
                            '<b>Please check ' +
                            $('<a/>', {'target': '_blank', 'rel': 'noopener noreferrer'}).prop('href', 'https://phantombot.github.io/PhantomBot/guides/#guide=content/setupbot/updatebot').append('this guide')[0].outerHTML +
                            ' on how to properly update PhantomBot.</b>';
                }

                // Set the total notifications.
                $('#notifications-total').data('updateisset', 'true');
                // Add a new notfication.
                helpers.addNotification($('<a/>', {
                    'href': 'javascript:void(0);',
                    'click': function () {
                        helpers.getModal('pb-update', 'PhantomBot Update', 'Ok', $('<form/>', {
                            'role': 'form'
                        })
                                .append($('<p/>', {
                                    'html': html
                                })), function () {
                            $('#pb-update').modal('toggle');
                        }).modal('toggle');
                    }
                }).append($('<i/>', {
                    'class': 'fa fa-warning text-yellow'
                })).append('Update available'));
            }
        }
    };

    /*
     * @function Gets a random rgb color.
     *
     * @return {String}
     */
    helpers.getRandomRgbColor = function () {
        return 'rgb(' + Math.floor(Math.random() * 256) + ', ' + Math.floor(Math.random() * 256) + ', ' + Math.floor(Math.random() * 256) + ')';
    };

    /*
     * @function Used to print debug messages in the console.
     *
     * @param {String}  message
     * @param {Number} type
     */
    helpers.log = function (message, type) {
        if (helpers.DEBUG_STATE === helpers.DEBUG_STATES.DEBUG || type === helpers.DEBUG_STATE || type === helpers.LOG_TYPE.FORCE) {
            console.log('%c[PhantomBot Log]', 'color: #6441a5; font-weight: 900;', message);
        }
    };

    /*
     * @function Used to print error messages in the console.
     *
     * @param {String}  message
     * @param {Number} type
     */
    helpers.logError = function (message, type) {
        console.log('%c[PhantomBot Error]', 'color: red; font-weight: 900;', message);
    };

    /*
     * @function Gets the epoch time from a date.
     *
     * @param  {String}  date
     * @param  {Boolean} force - If you know the format is wrong, force.
     * @return {Number}
     */
    helpers.getEpochFromDate = function (date, force) {
        let parsedDate = Date.parse(date),
                now = Date.now();

        if (isNaN(parsedDate) || force) {
            let matcher = date.match(/((\d{1,2})(\\|\/|\.|-)(\d{1,2})(\\|\/|\.|-)(\d{2,4}))/);

            // Make sure we have a match.
            if (matcher !== null) {
                parsedDate = Date.parse(matcher[4] + '.' + matcher[2] + '.' + matcher[6]);

                if (isNaN(parsedDate)) {
                    helpers.logError('Failed to parse date from "' + date + '". Returning current date.', true);
                    parsedDate = now;
                }
            } else {
                helpers.logError('Failed to parse date from "' + date + '". Returning current date.', true);
                parsedDate = now;
            }
        }

        return parsedDate;
    };

    helpers.parseHashmap = function () {
        var hash = window.location.hash.substr(1);
        var kvs = hash.split('&');
        var hashmap = [];
        var spl;

        for (var i = 0; i < kvs.length; i++) {
            spl = kvs[i].split('=', 2);
            hashmap[spl[0]] = spl[1];
        }

        helpers.hashmap = hashmap;
    };

    helpers.setupAuth = function () {
        if (window.localStorage.getItem('remember') && window.localStorage.getItem('expires')) {
            if (window.localStorage.getItem('expires') > Date.now()) {
                window.localStorage.setItem('expires', Date.now() + (parseInt(window.localStorage.getItem('remember')) * 3600000));
            } else {
                window.sessionStorage.removeItem('webauth');
            }
        }
        window.panelSettings.auth = window.sessionStorage.getItem('webauth') || '!missing';
    };

    helpers.getBotHost = function () {
        var bothostname = window.localStorage.getItem('bothostname') || 'localhost';
        var botport = window.localStorage.getItem('botport') || 25000;

        return bothostname.length > 0 ? bothostname + (botport !== 80 && botport !== 443 ? ':' + botport : '') : '!missing';
    };

    helpers.getUserLogo = function () {
        socket.doRemote('userLogo', 'userLogo', {}, function (e) {
            if (!e[0].errors) {
                $('#user-image1').attr('src', 'data:image/jpeg;base64, ' + e[0].logo);
                $('#user-image2').attr('src', 'data:image/jpeg;base64, ' + e[0].logo);
            }
        });
    };

    //https://stackoverflow.com/a/57380742
    helpers.promisePoll = (promiseFunction, { pollIntervalMs = 2000 } = {}) => {
        const startPoll = async resolve => {
            const startTime = new Date();
            const result = await promiseFunction();

            if (result) {
                return resolve();
            }

            const timeUntilNext = Math.max(pollIntervalMs - (new Date() - startTime), 0);
            setTimeout(() => startPoll(resolve), timeUntilNext);
        };

        return new Promise(startPoll);
    };

    helpers.toggleDebug = function () {
        localStorage.setItem('phantombot_debug_state', localStorage.getItem('phantombot_debug_state') !== '1' ? '1' : '0');
        helpers.DEBUG_STATE = (localStorage.getItem('phantombot_debug_state') !== null ? parseInt(localStorage.getItem('phantombot_debug_state')) : helpers.DEBUG_STATES.NONE);
        helpers.log('Debug Output set to ' + helpers.DEBUG_STATE, helpers.LOG_TYPE.FORCE);
    };

    helpers.isLocalPanel = function () {
        return helpers.getBotHost() === window.location.host;
    };

    // Export.
    window.helpers = helpers;
    window.helpers.temp = {};
});<|MERGE_RESOLUTION|>--- conflicted
+++ resolved
@@ -189,11 +189,7 @@
      *
      * Validator takes obj as argument should return null if the input is valid or else an error message.
      */
-<<<<<<< HEAD
-    helpers.handleInput = function(obj, validator) {
-=======
-    helpers.handleInputString = function (obj) {
->>>>>>> 1045ed81
+    helpers.handleInput = function (obj, validator) {
         if (obj.length === 0) {
             helpers.logError('Failed to validate input due to the object being null.', helpers.LOG_TYPE.FORCE);
             return;
@@ -255,21 +251,10 @@
      * @param  {Object} obj
      * @return {Boolean}
      */
-<<<<<<< HEAD
-    helpers.handleInputNumber = function(obj, min, max) {
+    helpers.handleInputNumber = function (obj, min, max) {
         return helpers.handleInput(obj, function (obj) {
             min = (min === undefined ? 0 : min);
             let newMax = (max === undefined ? Number.MAX_SAFE_INTEGER : max);
-=======
-    helpers.handleInputNumber = function (obj, min, max) {
-        if (obj.length === 0) {
-            helpers.logError('Failed to handle number due to the object being null.', helpers.LOG_TYPE.FORCE);
-            return;
-        }
-
-        min = (min === undefined ? 0 : min);
-        let newMax = (max === undefined ? Number.MAX_SAFE_INTEGER : max);
->>>>>>> 1045ed81
 
             if (isNaN(parseInt(obj.val())) || isNaN(obj.val()) || parseInt(obj.val()) < min || parseInt(obj.val()) > newMax) {
                 return 'Please enter a number that is greater or equal to ' + min + (max !== undefined ? ' and less or equal than ' + newMax + '' : '') + '.';
@@ -284,17 +269,9 @@
      * @param  {Object} obj
      * @return {Boolean}
      */
-<<<<<<< HEAD
-    helpers.handleInputDate = function(obj) {
+    helpers.handleInputDate = function (obj) {
         return helpers.handleInput(obj, function (obj) {
             let matched = obj.val().match(/^((\d{2}|\d{4})(\\|\/|\.|-)(\d{2})(\\|\/|\.|-)(\d{4}|\d{2}))$/);
-=======
-    helpers.handleInputDate = function (obj) {
-        if (obj.length === 0) {
-            helpers.logError('Failed to handle date due to the object being null.', helpers.LOG_TYPE.FORCE);
-            return;
-        }
->>>>>>> 1045ed81
 
             if (matched === null || ((matched[6].length < 4 && matched[2].length == 2) || (matched[6].length == 2 && matched[2].length < 4))) {
                 return 'Please enter a valid date (mm/dd/yyyy or dd/mm/yyyy).';
