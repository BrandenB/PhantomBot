--- conflicted
+++ resolved
@@ -435,14 +435,12 @@
      * @returns {Number}
      */
     function checkUserPermission(username, tags, permission) {
-<<<<<<< HEAD
-        $.consoleDebug($.findCaller());
+        $.consoleDebug('');
+
         if (permission === PERMISSION.Panel) {
             return isBot(username);
         }
-=======
-        $.consoleDebug('');
->>>>>>> 40a9189b
+
         return getUserGroupId(username, tags) <= permission;
     }
 
