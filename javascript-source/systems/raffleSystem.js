--- conflicted
+++ resolved
@@ -293,19 +293,8 @@
         }
 
         /* Push the panel stats */
-<<<<<<< HEAD
-        if ($.bot.isModuleEnabled('./handlers/panelHandler.js')) {
-            
             $.inidb.set('raffleList', username, true);
             $.inidb.set('raffleresults', 'raffleEntries', Object.keys(entered).length);
-            
-        }
-=======
-        $.inidb.setAutoCommit(false);
-        $.inidb.set('raffleList', username, true);
-        $.inidb.set('raffleresults', 'raffleEntries', Object.keys(entered).length);
-        $.inidb.setAutoCommit(true);
->>>>>>> d6791bd2
     }
 
     /**
