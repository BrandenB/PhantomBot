/*
 * Copyright (C) 2016-2021 phantombot.github.io/PhantomBot
 *
 * This program is free software: you can redistribute it and/or modify
 * it under the terms of the GNU General Public License as published by
 * the Free Software Foundation, either version 3 of the License, or
 * (at your option) any later version.
 *
 * This program is distributed in the hope that it will be useful,
 * but WITHOUT ANY WARRANTY; without even the implied warranty of
 * MERCHANTABILITY or FITNESS FOR A PARTICULAR PURPOSE.  See the
 * GNU General Public License for more details.
 *
 * You should have received a copy of the GNU General Public License
 * along with this program.  If not, see <http://www.gnu.org/licenses/>.
 */
package com.gmt2001.Console;

import com.gmt2001.Logger;
import com.gmt2001.RollbarProvider;
import java.io.PrintWriter;
import java.io.StringWriter;
import java.io.Writer;
import java.util.Map;
import tv.phantombot.PhantomBot;

/**
 *
 * @author gmt2001
 */
public final class err {

    private err() {
    }

    public static void print(Object o) {
        String stackInfo;
<<<<<<< HEAD
        String methodName = Thread.currentThread().getStackTrace()[2].getMethodName();
        String fileName = Thread.currentThread().getStackTrace()[2].getFileName();
        int lineNumber = Thread.currentThread().getStackTrace()[2].getLineNumber();
        stackInfo = "[" + methodName + "()@" + fileName + ":" + lineNumber + "] ";
=======
        StackTraceElement st = debug.findCaller();

        stackInfo = "[" + st.getMethodName() + "()@" + st.getFileName() + ":" + st.getLineNumber() + "] ";
>>>>>>> 1847bb95

        Logger.instance().log(Logger.LogType.Error, "[" + logTimestamp.log() + "] " + stackInfo + o.toString());
        System.err.print("[" + logTimestamp.log() + "] [ERROR] " + stackInfo + o);
    }

    public static void println() {
        System.err.println();
    }

    public static void printlnRhino(Object o) {
        // Do not write to a log file as the JS Rhino files already do this. //
        System.out.println("[" + logTimestamp.log() + "] [ERROR] " + o);
    }

    public static void println(Object o) {
        String stackInfo;
<<<<<<< HEAD
        String methodName = Thread.currentThread().getStackTrace()[2].getMethodName();
        String fileName = Thread.currentThread().getStackTrace()[2].getFileName();
        int lineNumber = Thread.currentThread().getStackTrace()[2].getLineNumber();
        stackInfo = "[" + methodName + "()@" + fileName + ":" + lineNumber + "] ";
=======
        StackTraceElement st = debug.findCaller();

        stackInfo = "[" + st.getMethodName() + "()@" + st.getFileName() + ":" + st.getLineNumber() + "] ";
>>>>>>> 1847bb95

        Logger.instance().log(Logger.LogType.Error, "[" + logTimestamp.log() + "] " + stackInfo + o.toString());
        Logger.instance().log(Logger.LogType.Error, "");
        System.err.println("[" + logTimestamp.log() + "] [ERROR] " + stackInfo + o);
    }

    public static void println(Object o, Boolean logOnly) {
        String stackInfo;
<<<<<<< HEAD
        String methodName = Thread.currentThread().getStackTrace()[2].getMethodName();
        String fileName = Thread.currentThread().getStackTrace()[2].getFileName();
        int lineNumber = Thread.currentThread().getStackTrace()[2].getLineNumber();
        stackInfo = "[" + methodName + "()@" + fileName + ":" + lineNumber + "] ";
=======
        StackTraceElement st = debug.findCaller();

        stackInfo = "[" + st.getMethodName() + "()@" + st.getFileName() + ":" + st.getLineNumber() + "] ";
>>>>>>> 1847bb95

        Logger.instance().log(Logger.LogType.Error, "[" + logTimestamp.log() + "] " + stackInfo + o.toString());
        Logger.instance().log(Logger.LogType.Error, "");
        if (!logOnly) {
            System.err.println("[" + logTimestamp.log() + "] [ERROR] " + stackInfo + o);
        }
    }

    public static void printStackTrace(Throwable e) {
        printStackTrace(e, false);
    }

    public static void printStackTrace(Throwable e, boolean isUncaught) {
        printStackTrace(e, null, isUncaught);
    }

    public static void printStackTrace(Throwable e, String description) {
        printStackTrace(e, null, description, false);
    }

    public static void printStackTrace(Throwable e, Map<String, Object> custom) {
        printStackTrace(e, custom, false);
    }

    public static void printStackTrace(Throwable e, Map<String, Object> custom, boolean isUncaught) {
        printStackTrace(e, custom, "", isUncaught);
    }

    public static void printStackTrace(Throwable e, Map<String, Object> custom, String description, boolean isUncaught) {
        if (PhantomBot.getEnableDebugging()) {
            e.printStackTrace(System.err);
        }

        logStackTrace(e, custom, description, isUncaught);
    }

    public static void logStackTrace(Throwable e) {
        logStackTrace(e, false);
    }

    public static void logStackTrace(Throwable e, boolean isUncaught) {
        logStackTrace(e, null, isUncaught);
    }

    public static void logStackTrace(Throwable e, String description) {
        logStackTrace(e, null, description, false);
    }

    public static void logStackTrace(Throwable e, Map<String, Object> custom) {
        logStackTrace(e, custom, false);
    }

    public static void logStackTrace(Throwable e, Map<String, Object> custom, boolean isUncaught) {
        logStackTrace(e, custom, "", false);
    }

    public static void logStackTrace(Throwable e, Map<String, Object> custom, String description, boolean isUncaught) {
        RollbarProvider.instance().error(e, custom, description, isUncaught);

        Writer trace = new StringWriter();
        PrintWriter ptrace = new PrintWriter(trace);

        e.printStackTrace(ptrace);

        Logger.instance().log(Logger.LogType.Error, "[" + logTimestamp.log() + "] " + trace.toString());
        Logger.instance().log(Logger.LogType.Error, "");
    }
}<|MERGE_RESOLUTION|>--- conflicted
+++ resolved
@@ -35,16 +35,9 @@
 
     public static void print(Object o) {
         String stackInfo;
-<<<<<<< HEAD
-        String methodName = Thread.currentThread().getStackTrace()[2].getMethodName();
-        String fileName = Thread.currentThread().getStackTrace()[2].getFileName();
-        int lineNumber = Thread.currentThread().getStackTrace()[2].getLineNumber();
-        stackInfo = "[" + methodName + "()@" + fileName + ":" + lineNumber + "] ";
-=======
         StackTraceElement st = debug.findCaller();
 
         stackInfo = "[" + st.getMethodName() + "()@" + st.getFileName() + ":" + st.getLineNumber() + "] ";
->>>>>>> 1847bb95
 
         Logger.instance().log(Logger.LogType.Error, "[" + logTimestamp.log() + "] " + stackInfo + o.toString());
         System.err.print("[" + logTimestamp.log() + "] [ERROR] " + stackInfo + o);
@@ -61,16 +54,9 @@
 
     public static void println(Object o) {
         String stackInfo;
-<<<<<<< HEAD
-        String methodName = Thread.currentThread().getStackTrace()[2].getMethodName();
-        String fileName = Thread.currentThread().getStackTrace()[2].getFileName();
-        int lineNumber = Thread.currentThread().getStackTrace()[2].getLineNumber();
-        stackInfo = "[" + methodName + "()@" + fileName + ":" + lineNumber + "] ";
-=======
         StackTraceElement st = debug.findCaller();
 
         stackInfo = "[" + st.getMethodName() + "()@" + st.getFileName() + ":" + st.getLineNumber() + "] ";
->>>>>>> 1847bb95
 
         Logger.instance().log(Logger.LogType.Error, "[" + logTimestamp.log() + "] " + stackInfo + o.toString());
         Logger.instance().log(Logger.LogType.Error, "");
@@ -79,16 +65,9 @@
 
     public static void println(Object o, Boolean logOnly) {
         String stackInfo;
-<<<<<<< HEAD
-        String methodName = Thread.currentThread().getStackTrace()[2].getMethodName();
-        String fileName = Thread.currentThread().getStackTrace()[2].getFileName();
-        int lineNumber = Thread.currentThread().getStackTrace()[2].getLineNumber();
-        stackInfo = "[" + methodName + "()@" + fileName + ":" + lineNumber + "] ";
-=======
         StackTraceElement st = debug.findCaller();
 
         stackInfo = "[" + st.getMethodName() + "()@" + st.getFileName() + ":" + st.getLineNumber() + "] ";
->>>>>>> 1847bb95
 
         Logger.instance().log(Logger.LogType.Error, "[" + logTimestamp.log() + "] " + stackInfo + o.toString());
         Logger.instance().log(Logger.LogType.Error, "");
